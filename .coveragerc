[run]
branch = True
omit = uluru/tests/*

[report]
<<<<<<< HEAD
fail_under = 81
=======
fail_under = 74
>>>>>>> 15116a64
<|MERGE_RESOLUTION|>--- conflicted
+++ resolved
@@ -3,8 +3,4 @@
 omit = uluru/tests/*
 
 [report]
-<<<<<<< HEAD
-fail_under = 81
-=======
-fail_under = 74
->>>>>>> 15116a64
+fail_under = 81