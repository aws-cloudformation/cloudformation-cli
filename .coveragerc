--- conflicted
+++ resolved
@@ -3,8 +3,4 @@
 omit = */tests/*,*/contract/suite/*
 
 [report]
-<<<<<<< HEAD
-fail_under = 87
-=======
-fail_under = 88
->>>>>>> d69eb01d
+fail_under = 89