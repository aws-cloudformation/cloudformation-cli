[run]
branch = True
omit = */tests/*,**/contract_tests.py

[report]
<<<<<<< HEAD
fail_under = 84
=======
fail_under = 86.5
>>>>>>> 3a807540
<|MERGE_RESOLUTION|>--- conflicted
+++ resolved
@@ -3,8 +3,4 @@
 omit = */tests/*,**/contract_tests.py
 
 [report]
-<<<<<<< HEAD
-fail_under = 84
-=======
-fail_under = 86.5
->>>>>>> 3a807540
+fail_under = 87