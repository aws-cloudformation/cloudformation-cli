[MASTER]

ignore=CVS
jobs=1
persistent=yes

[MESSAGES CONTROL]

<<<<<<< HEAD
=======
# bad-continuation clashes with black
# duplicate-code finds dupes between tests and plugins and is annoying to override
>>>>>>> 4a6ddf92
disable=
    missing-docstring,          # not everything needs a docstring
    fixme,                      # work in progress
    bad-continuation,           # clashes with black
    duplicate-code,             # finds dupes between tests and plugins
<<<<<<< HEAD
    too-few-public-methods,     # triggers when inheriting
=======
    redefined-outer-name        # problematic with pytest fixtures
>>>>>>> 4a6ddf92

[BASIC]

good-names=e,ex,f,fp,i,j,k,n,_

[FORMAT]

indent-string='    '
max-line-length=88<|MERGE_RESOLUTION|>--- conflicted
+++ resolved
@@ -6,21 +6,13 @@
 
 [MESSAGES CONTROL]
 
-<<<<<<< HEAD
-=======
-# bad-continuation clashes with black
-# duplicate-code finds dupes between tests and plugins and is annoying to override
->>>>>>> 4a6ddf92
 disable=
     missing-docstring,          # not everything needs a docstring
     fixme,                      # work in progress
     bad-continuation,           # clashes with black
     duplicate-code,             # finds dupes between tests and plugins
-<<<<<<< HEAD
     too-few-public-methods,     # triggers when inheriting
-=======
-    redefined-outer-name        # problematic with pytest fixtures
->>>>>>> 4a6ddf92
+    redefined-outer-name,       # problematic with pytest fixtures
 
 [BASIC]
 
