--- conflicted
+++ resolved
@@ -227,15 +227,10 @@
         mock_project.type_name,
         None,
         None,
-<<<<<<< HEAD
-        None,
-        None,
-        None,
-=======
+        typeconfig=None,
         executable_entrypoint=None,
         docker_image=None,
         profile=profile,
->>>>>>> bd8a2c05
     )
     mock_plugin.assert_called_once_with(
         {"resource_client": mock_resource_client.return_value}
@@ -340,17 +335,11 @@
         mock_project.type_name,
         None,
         None,
-<<<<<<< HEAD
-        None,
-        None,
-        None,
-        HOOK_TARGET_INFO,
-=======
+        typeconfig=None,
         executable_entrypoint=None,
         docker_image=None,
         target_info=HOOK_TARGET_INFO,
         profile=profile,
->>>>>>> bd8a2c05
     )
     mock_plugin.assert_called_once_with({"hook_client": mock_hook_client.return_value})
     mock_ini.assert_called_once_with()
