# fixture and parameter have the same name
# pylint: disable=protected-access,redefined-outer-name
import json
import os
from contextlib import contextmanager
from pathlib import Path
from unittest.mock import Mock, patch

import pytest

from rpdk.core.cli import EXIT_UNHANDLED_EXCEPTION, main
from rpdk.core.contract.interface import Action, HookInvocationPoint
from rpdk.core.exceptions import SysExitRecommendedError
from rpdk.core.project import (
    ARTIFACT_TYPE_HOOK,
    ARTIFACT_TYPE_MODULE,
    ARTIFACT_TYPE_RESOURCE,
    Project,
)
from rpdk.core.test import (
    DEFAULT_ENDPOINT,
    DEFAULT_FUNCTION,
    DEFAULT_PROFILE,
    DEFAULT_REGION,
    _validate_sam_args,
    empty_hook_override,
    empty_override,
    get_hook_overrides,
    get_inputs,
    get_marker_options,
    get_overrides,
    temporary_ini_file,
)
from rpdk.core.utils.handler_utils import generate_handler_name

RANDOM_INI = "pytest_SOYPKR.ini"
EMPTY_RESOURCE_OVERRIDE = empty_override()
EMPTY_HOOK_OVERRIDE = empty_hook_override()
ROLE_ARN = "role_arn"
CREDENTIALS = {
    "AccessKeyId": object(),
    "SecretAccessKey": object(),
    "SessionToken": object(),
}


RESOURCE_SCHEMA = {"handlers": {generate_handler_name(action): [] for action in Action}}
HOOK_SCHEMA = {
    "handlers": {
        generate_handler_name(invoke_point): [] for invoke_point in HookInvocationPoint
    }
}

HOOK_TARGET_INFO = {
    "My::Example::Resource": {
        "TargetName": "My::Example::Resource",
        "TargetType": "RESOURCE",
        "Schema": {
            "typeName": "My::Example::Resource",
            "additionalProperties": False,
            "properties": {
                "Id": {"type": "string"},
                "Tags": {
                    "type": "array",
                    "uniqueItems": False,
                    "items": {"$ref": "#/definitions/Tag"},
                },
            },
            "required": [],
            "definitions": {
                "Tag": {
                    "type": "object",
                    "additionalProperties": False,
                    "properties": {
                        "Value": {"type": "string"},
                        "Key": {"type": "string"},
                    },
                    "required": ["Value", "Key"],
                }
            },
        },
        "ProvisioningType": "FULLY_MUTTABLE",
        "IsCfnRegistrySupportedType": True,
        "SchemaFileAvailable": True,
    }
}


@pytest.fixture
def base(tmpdir):
    return Path(tmpdir)


@contextmanager
def mock_temporary_ini_file():
    yield RANDOM_INI


def _get_expected_marker_options(artifact_type):
    resource_actions = [op.lower() for op in Action]
    hook_actions = [op.lower() for op in HookInvocationPoint]
    all_actions = resource_actions + hook_actions

    if artifact_type == ARTIFACT_TYPE_HOOK:
        included_actions = set(hook_actions)
    else:
        included_actions = set(resource_actions)

    return " and ".join(
        ["not " + action for action in all_actions if action not in included_actions]
    )


def create_input_file(base, create_string, update_string, invalid_string):
    path = base / "inputs"
    os.mkdir(path, mode=0o777)

    path_create = path / "inputs_1_create.json"
    with path_create.open("w", encoding="utf-8") as f:
        f.write(create_string)

    path_update = path / "inputs_1_update.json"
    with path_update.open("w", encoding="utf-8") as f:
        f.write(update_string)

    path_invalid = path / "inputs_1_invalid.json"
    with path_invalid.open("w", encoding="utf-8") as f:
        f.write(invalid_string)


def create_invalid_input_file(base):
    path = base / "inputs"
    os.mkdir(path, mode=0o777)

    path_create = path / "inputs_1_test.json"
    with path_create.open("w", encoding="utf-8") as f:
        f.write('{"a": 1}')


@pytest.mark.parametrize(
    "args_in,pytest_args,plugin_args",
    [
<<<<<<< HEAD
        (
            [],
            [],
            [DEFAULT_FUNCTION, DEFAULT_ENDPOINT, DEFAULT_REGION, "30", DEFAULT_PROFILE],
        ),
        (
            ["--endpoint", "foo"],
            [],
            [DEFAULT_FUNCTION, "foo", DEFAULT_REGION, "30", DEFAULT_PROFILE],
        ),
=======
        ([], [], [DEFAULT_FUNCTION, DEFAULT_ENDPOINT, DEFAULT_REGION, "240"]),
        (["--endpoint", "foo"], [], [DEFAULT_FUNCTION, "foo", DEFAULT_REGION, "240"]),
>>>>>>> 89b73d3c
        (
            ["--function-name", "bar", "--enforce-timeout", "60"],
            [],
            ["bar", DEFAULT_ENDPOINT, DEFAULT_REGION, "60", DEFAULT_PROFILE],
        ),
        (
            ["--", "-k", "create"],
            ["-k", "create"],
<<<<<<< HEAD
            [DEFAULT_FUNCTION, DEFAULT_ENDPOINT, DEFAULT_REGION, "30", DEFAULT_PROFILE],
=======
            [DEFAULT_FUNCTION, DEFAULT_ENDPOINT, DEFAULT_REGION, "240"],
>>>>>>> 89b73d3c
        ),
        (
            ["--region", "us-west-2", "--", "--collect-only"],
            ["--collect-only"],
<<<<<<< HEAD
            [DEFAULT_FUNCTION, DEFAULT_ENDPOINT, "us-west-2", "30", DEFAULT_PROFILE],
        ),
        (
            ["--profile", "sandbox"],
            [],
            [DEFAULT_FUNCTION, DEFAULT_ENDPOINT, DEFAULT_REGION, "30", "sandbox"],
=======
            [DEFAULT_FUNCTION, DEFAULT_ENDPOINT, "us-west-2", "240"],
>>>>>>> 89b73d3c
        ),
    ],
)
def test_test_command_happy_path_resource(
    base, capsys, args_in, pytest_args, plugin_args
):  # pylint: disable=too-many-locals
    create_input_file(base, '{"a": 1}', '{"a": 2}', '{"b": 1}')
    mock_project = Mock(spec=Project)
    mock_project.schema = RESOURCE_SCHEMA
    mock_project.root = base
    mock_project.executable_entrypoint = None
    mock_project.artifact_type = ARTIFACT_TYPE_RESOURCE
    marker_options = _get_expected_marker_options(mock_project.artifact_type)

    patch_project = patch(
        "rpdk.core.test.Project", autospec=True, return_value=mock_project
    )
    patch_plugin = patch("rpdk.core.test.ContractPlugin", autospec=True)
    patch_resource_client = patch("rpdk.core.test.ResourceClient", autospec=True)
    patch_pytest = patch("rpdk.core.test.pytest.main", autospec=True, return_value=0)
    patch_ini = patch(
        "rpdk.core.test.temporary_ini_file", side_effect=mock_temporary_ini_file
    )
    # fmt: off
    with patch_project, \
            patch_plugin as mock_plugin, \
            patch_resource_client as mock_resource_client, \
            patch_pytest as mock_pytest, \
            patch_ini as mock_ini:
        main(args_in=["test"] + args_in)
    # fmt: on

    mock_project.load.assert_called_once_with()
    function_name, endpoint, region, enforce_timeout, profile = plugin_args
    mock_resource_client.assert_called_once_with(
        function_name,
        endpoint,
        region,
        mock_project.schema,
        EMPTY_RESOURCE_OVERRIDE,
        {"CREATE": {"a": 1}, "UPDATE": {"a": 2}, "INVALID": {"b": 1}},
        None,
        enforce_timeout,
        mock_project.type_name,
        None,
        None,
        None,
        None,
        profile,
    )
    mock_plugin.assert_called_once_with(
        {"resource_client": mock_resource_client.return_value}
    )
    mock_ini.assert_called_once_with()
    mock_pytest.assert_called_once_with(
        ["-c", RANDOM_INI, "-m", marker_options] + pytest_args,
        plugins=[mock_plugin.return_value],
    )

    _out, err = capsys.readouterr()
    assert not err


@pytest.mark.parametrize(
    "args_in,pytest_args,plugin_args",
    [
<<<<<<< HEAD
        (
            [],
            [],
            [DEFAULT_FUNCTION, DEFAULT_ENDPOINT, DEFAULT_REGION, "30", DEFAULT_PROFILE],
        ),
        (
            ["--endpoint", "foo"],
            [],
            [DEFAULT_FUNCTION, "foo", DEFAULT_REGION, "30", DEFAULT_PROFILE],
        ),
=======
        ([], [], [DEFAULT_FUNCTION, DEFAULT_ENDPOINT, DEFAULT_REGION, "240"]),
        (["--endpoint", "foo"], [], [DEFAULT_FUNCTION, "foo", DEFAULT_REGION, "240"]),
>>>>>>> 89b73d3c
        (
            ["--function-name", "bar", "--enforce-timeout", "60"],
            [],
            ["bar", DEFAULT_ENDPOINT, DEFAULT_REGION, "60", DEFAULT_PROFILE],
        ),
        (
            ["--", "-k", "create"],
            ["-k", "create"],
<<<<<<< HEAD
            [DEFAULT_FUNCTION, DEFAULT_ENDPOINT, DEFAULT_REGION, "30", DEFAULT_PROFILE],
=======
            [DEFAULT_FUNCTION, DEFAULT_ENDPOINT, DEFAULT_REGION, "240"],
>>>>>>> 89b73d3c
        ),
        (
            ["--region", "us-west-2", "--", "--collect-only"],
            ["--collect-only"],
<<<<<<< HEAD
            [DEFAULT_FUNCTION, DEFAULT_ENDPOINT, "us-west-2", "30", DEFAULT_PROFILE],
        ),
        (
            ["--profile", "sandbox"],
            [],
            [DEFAULT_FUNCTION, DEFAULT_ENDPOINT, DEFAULT_REGION, "30", "sandbox"],
=======
            [DEFAULT_FUNCTION, DEFAULT_ENDPOINT, "us-west-2", "240"],
>>>>>>> 89b73d3c
        ),
    ],
)
def test_test_command_happy_path_hook(
    base, capsys, args_in, pytest_args, plugin_args
):  # pylint: disable=too-many-locals
    mock_project = Mock(spec=Project)
    mock_project.schema = HOOK_SCHEMA
    mock_project.root = base
    mock_project.artifact_type = ARTIFACT_TYPE_HOOK
    mock_project.executable_entrypoint = None
    mock_project._load_target_info.return_value = HOOK_TARGET_INFO
    marker_options = _get_expected_marker_options(mock_project.artifact_type)

    patch_project = patch(
        "rpdk.core.test.Project", autospec=True, return_value=mock_project
    )
    patch_plugin = patch("rpdk.core.test.ContractPlugin", autospec=True)
    patch_hook_client = patch("rpdk.core.test.HookClient", autospec=True)
    patch_pytest = patch("rpdk.core.test.pytest.main", autospec=True, return_value=0)
    patch_ini = patch(
        "rpdk.core.test.temporary_ini_file", side_effect=mock_temporary_ini_file
    )
    # fmt: off
    with patch_project, \
            patch_plugin as mock_plugin, \
            patch_hook_client as mock_hook_client, \
            patch_pytest as mock_pytest, \
            patch_ini as mock_ini:
        main(args_in=["test"] + args_in)
    # fmt: on

    mock_project.load.assert_called_once_with()
    function_name, endpoint, region, enforce_timeout, profile = plugin_args
    mock_hook_client.assert_called_once_with(
        function_name,
        endpoint,
        region,
        mock_project.schema,
        EMPTY_HOOK_OVERRIDE,
        None,
        None,
        enforce_timeout,
        mock_project.type_name,
        None,
        None,
        None,
        None,
        HOOK_TARGET_INFO,
        profile,
    )
    mock_plugin.assert_called_once_with({"hook_client": mock_hook_client.return_value})
    mock_ini.assert_called_once_with()
    mock_pytest.assert_called_once_with(
        ["-c", RANDOM_INI, "-m", marker_options] + pytest_args,
        plugins=[mock_plugin.return_value],
    )

    _out, err = capsys.readouterr()
    assert not err


def test_test_command_return_code_on_error():
    mock_project = Mock(spec=Project)

    mock_project.root = None
    mock_project.schema = RESOURCE_SCHEMA
    mock_project.executable_entrypoint = None
    mock_project.artifact_type = ARTIFACT_TYPE_RESOURCE
    patch_project = patch(
        "rpdk.core.test.Project", autospec=True, return_value=mock_project
    )
    patch_plugin = patch("rpdk.core.test.ContractPlugin", autospec=True)
    patch_client = patch("rpdk.core.test.ResourceClient", autospec=True)
    patch_pytest = patch("rpdk.core.test.pytest.main", autospec=True, return_value=1)
    with patch_project, patch_plugin, patch_client, patch_pytest:
        with pytest.raises(SystemExit) as excinfo:
            main(args_in=["test"])

    assert excinfo.value.code != EXIT_UNHANDLED_EXCEPTION


def test_test_command_module_project_succeeds():
    mock_project = Mock(spec=Project)

    mock_project.artifact_type = ARTIFACT_TYPE_MODULE
    patch_project = patch(
        "rpdk.core.test.Project", autospec=True, return_value=mock_project
    )
    with patch_project:
        main(args_in=["test"])


def test_temporary_ini_file():
    with temporary_ini_file() as path_str:
        assert isinstance(path_str, str)
        path = Path(path_str)
        assert path.name.startswith("pytest_")
        assert path.name.endswith(".ini")

        with path.open("r", encoding="utf-8") as f:
            assert "[pytest]" in f.read()
        # Manually clean up temporary file before exiting - issue with NamedTemporaryFile method on Windows
        try:
            os.unlink(path_str)
        except FileNotFoundError:
            pass


def test_get_overrides_no_root():
    assert (
        get_overrides(None, DEFAULT_REGION, "", None, DEFAULT_PROFILE)
        == EMPTY_RESOURCE_OVERRIDE
    )


def test_get_overrides_file_not_found(base):
    path = base / "overrides.json"
    try:
        path.unlink()
    except FileNotFoundError:
        pass
    assert (
        get_overrides(path, DEFAULT_REGION, "", None, DEFAULT_PROFILE)
        == EMPTY_RESOURCE_OVERRIDE
    )


def test_get_overrides_invalid_file(base):
    path = base / "overrides.json"
    path.write_text("{}")
    assert (
        get_overrides(base, DEFAULT_REGION, "", None, DEFAULT_PROFILE)
        == EMPTY_RESOURCE_OVERRIDE
    )


def test_get_overrides_empty_overrides(base):
    path = base / "overrides.json"
    with path.open("w", encoding="utf-8") as f:
        json.dump(EMPTY_RESOURCE_OVERRIDE, f)
    assert (
        get_overrides(base, DEFAULT_REGION, "", None, DEFAULT_PROFILE)
        == EMPTY_RESOURCE_OVERRIDE
    )


def test_get_overrides_invalid_pointer_skipped(base):
    overrides = empty_override()
    overrides["CREATE"]["#/foo/bar"] = None

    path = base / "overrides.json"
    with path.open("w", encoding="utf-8") as f:
        json.dump(overrides, f)
    assert (
        get_overrides(base, DEFAULT_REGION, "", None, DEFAULT_PROFILE)
        == EMPTY_RESOURCE_OVERRIDE
    )


def test_get_overrides_good_path(base):
    overrides = empty_override()
    overrides["CREATE"]["/foo/bar"] = {}

    path = base / "overrides.json"
    with path.open("w", encoding="utf-8") as f:
        json.dump(overrides, f)
    assert get_overrides(base, DEFAULT_REGION, "", None, DEFAULT_PROFILE) == {
        "CREATE": {("foo", "bar"): {}}
    }


def test_get_hook_overrides_no_root():
    assert (
        get_hook_overrides(None, DEFAULT_REGION, "", None, DEFAULT_PROFILE)
        == EMPTY_HOOK_OVERRIDE
    )


def test_get_hook_overrides_file_not_found(base):
    path = base / "overrides.json"
    try:
        path.unlink()
    except FileNotFoundError:
        pass
    assert (
        get_hook_overrides(path, DEFAULT_REGION, "", None, DEFAULT_PROFILE)
        == EMPTY_HOOK_OVERRIDE
    )


def test_get_hook_overrides_invalid_file(base):
    path = base / "overrides.json"
    path.write_text("{}")
    assert (
        get_hook_overrides(base, DEFAULT_REGION, "", None, DEFAULT_PROFILE)
        == EMPTY_HOOK_OVERRIDE
    )


def test_get_hook_overrides_good_path(base):
    overrides = empty_hook_override()
    overrides["CREATE_PRE_PROVISION"]["My::Example::Resource"] = {
        "resourceProperties": {"/foo/bar": {}}
    }

    path = base / "overrides.json"
    with path.open("w", encoding="utf-8") as f:
        json.dump(overrides, f)
    assert get_hook_overrides(base, DEFAULT_REGION, "", None, DEFAULT_PROFILE) == {
        "CREATE_PRE_PROVISION": {
            "My::Example::Resource": {"resourceProperties": {("foo", "bar"): {}}}
        }
    }


@pytest.mark.parametrize(
    "overrides_string,list_exports_return_value,expected_overrides",
    [
        (
            '{"CREATE": {"/foo/bar": "{{TestInvalidExport}}"}}',
            [{"Exports": [{"Value": "TestValue", "Name": "Test"}]}],
            empty_override(),
        ),
        (
            '{"CREATE": {"/foo/bar": {{TestExport}}}}',
            [{"Exports": [{"Value": 5, "Name": "TestExport"}]}],
            {"CREATE": {("foo", "bar"): 5}},
        ),
        (
            '{"CREATE": {"/foo/bar": "{{TestExport}}"}}',
            [
                {"Exports": [{"Value": "FirstTestValue", "Name": "FirstTestExport"}]},
                {"Exports": [{"Value": "TestValue", "Name": "TestExport"}]},
            ],
            {"CREATE": {("foo", "bar"): "TestValue"}},
        ),
        (
            '{"CREATE": {"/foo/bar": "{{TestExport}}",'
            + ' "/foo/bar2": "{{TestInvalidExport}}"}}',
            [{"Exports": [{"Value": "TestValue", "Name": "TestExport"}]}],
            empty_override(),
        ),
    ],
)
def test_get_overrides_with_jinja(
    base, overrides_string, list_exports_return_value, expected_overrides
):
    mock_sts_client = Mock(spec=["get_session_token"])
    mock_cfn_client = Mock(spec=["get_paginator"])
    mock_paginator = Mock(spec=["paginate"])
    mock_cfn_client.get_paginator.return_value = mock_paginator
    mock_paginator.paginate.return_value = list_exports_return_value
    mock_sts_client.get_session_token.return_value = CREDENTIALS
    patch_sdk = patch("rpdk.core.test.create_sdk_session", autospec=True)

    path = base / "overrides.json"
    with path.open("w", encoding="utf-8") as f:
        f.write(overrides_string)
    with patch_sdk as mock_sdk:
        mock_sdk.return_value.region_name = "us-east-1"
        mock_sdk.return_value.client.side_effect = [
            mock_sts_client,
            mock_cfn_client,
            Mock(),
        ]
        result = get_overrides(base, DEFAULT_REGION, None, None, DEFAULT_PROFILE)

    assert result == expected_overrides


@pytest.mark.parametrize(
    "schema,expected_marker_keywords",
    [
        (RESOURCE_SCHEMA, ""),
        (
            {"handlers": {"create": [], "read": [], "update": [], "delete": []}},
            ("not list",),
        ),
        (
            {"handlers": {"create": []}},
            ("not read", "not update", "not delete", "not list", " and "),
        ),
    ],
)
def test_get_marker_options(schema, expected_marker_keywords):
    marker_options = get_marker_options(schema)
    assert all(keyword in marker_options for keyword in expected_marker_keywords)


@pytest.mark.parametrize(
    "create_string,update_string,invalid_string,"
    "list_exports_return_value,expected_inputs",
    [
        (
            '{"Name": "TestName"}',
            '{"Name": "TestNameNew"}',
            '{"Name": "TestNameNew"}',
            [{"Exports": [{"Value": "TestValue", "Name": "Test"}]}],
            {
                "CREATE": {"Name": "TestName"},
                "UPDATE": {"Name": "TestNameNew"},
                "INVALID": {"Name": "TestNameNew"},
            },
        )
    ],
)
# pylint: disable=R0913,R0914
def test_with_inputs(
    base,
    create_string,
    update_string,
    invalid_string,
    list_exports_return_value,
    expected_inputs,
):
    mock_sts_client = Mock(spec=["get_session_token"])
    mock_sts_client.get_session_token.return_value = CREDENTIALS
    mock_cfn_client = Mock(spec=["get_paginator"])
    mock_paginator = Mock(spec=["paginate"])
    mock_cfn_client.get_paginator.return_value = mock_paginator
    mock_paginator.paginate.return_value = list_exports_return_value
    patch_sdk = patch("rpdk.core.test.create_sdk_session", autospec=True)

    create_input_file(base, create_string, update_string, invalid_string)
    with patch_sdk as mock_sdk:
        mock_sdk.return_value.region_name = "us-east-1"
        mock_sdk.return_value.client.side_effect = [
            mock_sts_client,
            mock_cfn_client,
            Mock(),
        ]
        result = get_inputs(base, DEFAULT_REGION, None, 1, None, DEFAULT_PROFILE)

    assert result == expected_inputs


def test_with_inputs_invalid(base):
    mock_sts_client = Mock(spec=["get_session_token"])
    mock_sts_client.get_session_token.return_value = CREDENTIALS
    mock_cfn_client = Mock(spec=["get_paginator"])
    mock_paginator = Mock(spec=["paginate"])
    mock_cfn_client.get_paginator.return_value = mock_paginator
    mock_paginator.paginate.return_value = (
        '[{"Exports": [{"Value": "TestValue", "Name": "Test"}]}]'
    )
    patch_sdk = patch("rpdk.core.test.create_sdk_session", autospec=True)

    create_invalid_input_file(base)
    with patch_sdk as mock_sdk:
        mock_sdk.return_value.region_name = "us-east-1"
        mock_sdk.return_value.client.side_effect = [
            mock_sts_client,
            mock_cfn_client,
            Mock(),
        ]
        result = get_inputs(base, DEFAULT_REGION, None, 1, None, DEFAULT_PROFILE)

    assert not result


def test_get_input_invalid_root():
    assert not get_inputs("", DEFAULT_REGION, "", 1, None, DEFAULT_PROFILE)


def test_get_input_input_folder_does_not_exist(base):
    assert not get_inputs(base, DEFAULT_REGION, "", 1, None, DEFAULT_PROFILE)


def test_get_input_file_not_found(base):
    path = base / "inputs"
    os.mkdir(path, mode=0o777)
    assert not get_inputs(base, DEFAULT_REGION, "", 1, None, DEFAULT_PROFILE)


def test_use_both_sam_and_docker_arguments():
    args = Mock(spec_set=["docker_image", "endpoint"])
    args.docker_image = "image"
    args.endpoint = "endpoint"
    try:
        _validate_sam_args(args)
    except SysExitRecommendedError as e:
        assert (
            "Cannot specify both --docker-image and --endpoint or --function-name"
            in str(e)
        )<|MERGE_RESOLUTION|>--- conflicted
+++ resolved
@@ -140,21 +140,22 @@
 @pytest.mark.parametrize(
     "args_in,pytest_args,plugin_args",
     [
-<<<<<<< HEAD
-        (
-            [],
-            [],
-            [DEFAULT_FUNCTION, DEFAULT_ENDPOINT, DEFAULT_REGION, "30", DEFAULT_PROFILE],
+        (
+            [],
+            [],
+            [
+                DEFAULT_FUNCTION,
+                DEFAULT_ENDPOINT,
+                DEFAULT_REGION,
+                "240",
+                DEFAULT_PROFILE,
+            ],
         ),
         (
             ["--endpoint", "foo"],
             [],
-            [DEFAULT_FUNCTION, "foo", DEFAULT_REGION, "30", DEFAULT_PROFILE],
-        ),
-=======
-        ([], [], [DEFAULT_FUNCTION, DEFAULT_ENDPOINT, DEFAULT_REGION, "240"]),
-        (["--endpoint", "foo"], [], [DEFAULT_FUNCTION, "foo", DEFAULT_REGION, "240"]),
->>>>>>> 89b73d3c
+            [DEFAULT_FUNCTION, "foo", DEFAULT_REGION, "240", DEFAULT_PROFILE],
+        ),
         (
             ["--function-name", "bar", "--enforce-timeout", "60"],
             [],
@@ -163,25 +164,23 @@
         (
             ["--", "-k", "create"],
             ["-k", "create"],
-<<<<<<< HEAD
-            [DEFAULT_FUNCTION, DEFAULT_ENDPOINT, DEFAULT_REGION, "30", DEFAULT_PROFILE],
-=======
-            [DEFAULT_FUNCTION, DEFAULT_ENDPOINT, DEFAULT_REGION, "240"],
->>>>>>> 89b73d3c
+            [
+                DEFAULT_FUNCTION,
+                DEFAULT_ENDPOINT,
+                DEFAULT_REGION,
+                "240",
+                DEFAULT_PROFILE,
+            ],
         ),
         (
             ["--region", "us-west-2", "--", "--collect-only"],
             ["--collect-only"],
-<<<<<<< HEAD
-            [DEFAULT_FUNCTION, DEFAULT_ENDPOINT, "us-west-2", "30", DEFAULT_PROFILE],
+            [DEFAULT_FUNCTION, DEFAULT_ENDPOINT, "us-west-2", "240", DEFAULT_PROFILE],
         ),
         (
             ["--profile", "sandbox"],
             [],
-            [DEFAULT_FUNCTION, DEFAULT_ENDPOINT, DEFAULT_REGION, "30", "sandbox"],
-=======
-            [DEFAULT_FUNCTION, DEFAULT_ENDPOINT, "us-west-2", "240"],
->>>>>>> 89b73d3c
+            [DEFAULT_FUNCTION, DEFAULT_ENDPOINT, DEFAULT_REGION, "240", "sandbox"],
         ),
     ],
 )
@@ -228,9 +227,9 @@
         mock_project.type_name,
         None,
         None,
-        None,
-        None,
-        profile,
+        executable_entrypoint=None,
+        docker_image=None,
+        profile=profile,
     )
     mock_plugin.assert_called_once_with(
         {"resource_client": mock_resource_client.return_value}
@@ -248,21 +247,22 @@
 @pytest.mark.parametrize(
     "args_in,pytest_args,plugin_args",
     [
-<<<<<<< HEAD
-        (
-            [],
-            [],
-            [DEFAULT_FUNCTION, DEFAULT_ENDPOINT, DEFAULT_REGION, "30", DEFAULT_PROFILE],
+        (
+            [],
+            [],
+            [
+                DEFAULT_FUNCTION,
+                DEFAULT_ENDPOINT,
+                DEFAULT_REGION,
+                "240",
+                DEFAULT_PROFILE,
+            ],
         ),
         (
             ["--endpoint", "foo"],
             [],
-            [DEFAULT_FUNCTION, "foo", DEFAULT_REGION, "30", DEFAULT_PROFILE],
-        ),
-=======
-        ([], [], [DEFAULT_FUNCTION, DEFAULT_ENDPOINT, DEFAULT_REGION, "240"]),
-        (["--endpoint", "foo"], [], [DEFAULT_FUNCTION, "foo", DEFAULT_REGION, "240"]),
->>>>>>> 89b73d3c
+            [DEFAULT_FUNCTION, "foo", DEFAULT_REGION, "240", DEFAULT_PROFILE],
+        ),
         (
             ["--function-name", "bar", "--enforce-timeout", "60"],
             [],
@@ -271,25 +271,23 @@
         (
             ["--", "-k", "create"],
             ["-k", "create"],
-<<<<<<< HEAD
-            [DEFAULT_FUNCTION, DEFAULT_ENDPOINT, DEFAULT_REGION, "30", DEFAULT_PROFILE],
-=======
-            [DEFAULT_FUNCTION, DEFAULT_ENDPOINT, DEFAULT_REGION, "240"],
->>>>>>> 89b73d3c
+            [
+                DEFAULT_FUNCTION,
+                DEFAULT_ENDPOINT,
+                DEFAULT_REGION,
+                "240",
+                DEFAULT_PROFILE,
+            ],
         ),
         (
             ["--region", "us-west-2", "--", "--collect-only"],
             ["--collect-only"],
-<<<<<<< HEAD
-            [DEFAULT_FUNCTION, DEFAULT_ENDPOINT, "us-west-2", "30", DEFAULT_PROFILE],
+            [DEFAULT_FUNCTION, DEFAULT_ENDPOINT, "us-west-2", "240", DEFAULT_PROFILE],
         ),
         (
             ["--profile", "sandbox"],
             [],
-            [DEFAULT_FUNCTION, DEFAULT_ENDPOINT, DEFAULT_REGION, "30", "sandbox"],
-=======
-            [DEFAULT_FUNCTION, DEFAULT_ENDPOINT, "us-west-2", "240"],
->>>>>>> 89b73d3c
+            [DEFAULT_FUNCTION, DEFAULT_ENDPOINT, DEFAULT_REGION, "240", "sandbox"],
         ),
     ],
 )
@@ -336,10 +334,10 @@
         mock_project.type_name,
         None,
         None,
-        None,
-        None,
-        HOOK_TARGET_INFO,
-        profile,
+        executable_entrypoint=None,
+        docker_image=None,
+        target_info=HOOK_TARGET_INFO,
+        profile=profile,
     )
     mock_plugin.assert_called_once_with({"hook_client": mock_hook_client.return_value})
     mock_ini.assert_called_once_with()
