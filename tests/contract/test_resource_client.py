# fixture and parameter have the same name
# pylint: disable=redefined-outer-name,protected-access
import logging
import time
from io import StringIO
from unittest.mock import ANY, patch

import pytest

from rpdk.core.boto_helpers import LOWER_CAMEL_CRED_KEYS
from rpdk.core.contract.interface import Action, HandlerErrorCode, OperationStatus
from rpdk.core.contract.resource_client import (
    ResourceClient,
    override_properties,
    prune_properties,
    prune_properties_from_model,
)
from rpdk.core.test import (
    DEFAULT_ENDPOINT,
    DEFAULT_FUNCTION,
    DEFAULT_REGION,
    empty_override,
)

EMPTY_OVERRIDE = empty_override()
LOG = logging.getLogger(__name__)

SCHEMA = {
    "properties": {
        "a": {"type": "number", "const": 1},
        "b": {"type": "number", "const": 2},
        "c": {"type": "number", "const": 3},
    },
    "readOnlyProperties": ["/properties/b"],
    "createOnlyProperties": ["/properties/c"],
    "primaryIdentifier": ["/properties/c"],
}


@pytest.fixture
def resource_client():
    endpoint = "https://"
    patch_sesh = patch(
        "rpdk.core.contract.resource_client.create_sdk_session", autospec=True
    )
    patch_creds = patch(
        "rpdk.core.contract.resource_client.get_temporary_credentials",
        autospec=True,
        return_value={},
    )
    with patch_sesh as mock_create_sesh, patch_creds as mock_creds:
        mock_sesh = mock_create_sesh.return_value
        mock_sesh.region_name = DEFAULT_REGION
        client = ResourceClient(
            DEFAULT_FUNCTION, endpoint, DEFAULT_REGION, {}, EMPTY_OVERRIDE
        )

    mock_sesh.client.assert_called_once_with("lambda", endpoint_url=endpoint)
    mock_creds.assert_called_once_with(mock_sesh, LOWER_CAMEL_CRED_KEYS, None)

    assert client._creds == {}
    assert client._function_name == DEFAULT_FUNCTION
    assert client._schema == {}
    assert client._overrides == EMPTY_OVERRIDE

    return client


def test_prune_properties():
    document = {
        "foo": "bar",
        "spam": "eggs",
        "one": "two",
        "array": ["first", "second"],
    }
    prune_properties(document, [("foo",), ("spam",), ("not_found",), ("array", "1")])
    assert document == {"one": "two", "array": ["first"]}


def test_prune_properties_from_model():
    document = {
        "foo": "bar",
        "spam": "eggs",
        "one": "two",
        "array": ["first", "second"],
    }
    prune_properties_from_model(
        document,
        [
            ("properties", "foo"),
            ("properties", "spam"),
            ("properties", "not_found"),
            ("properties", "array", "1"),
        ],
    )
    assert document == {"one": "two", "array": ["first"]}


def test_init_sam_cli_client():
    patch_sesh = patch(
        "rpdk.core.contract.resource_client.create_sdk_session", autospec=True
    )
    patch_creds = patch(
        "rpdk.core.contract.resource_client.get_temporary_credentials", autospec=True
    )
    with patch_sesh as mock_create_sesh, patch_creds as mock_creds:
        mock_sesh = mock_create_sesh.return_value
        mock_sesh.region_name = DEFAULT_REGION
        ResourceClient(
            DEFAULT_FUNCTION, DEFAULT_ENDPOINT, DEFAULT_REGION, {}, EMPTY_OVERRIDE
        )

    mock_sesh.client.assert_called_once_with(
        "lambda", endpoint_url=DEFAULT_ENDPOINT, use_ssl=False, verify=False, config=ANY
    )
    mock_creds.assert_called_once_with(mock_sesh, LOWER_CAMEL_CRED_KEYS, None)


def test_generate_token():
    token = ResourceClient.generate_token()
    assert isinstance(token, str)
    assert len(token) == 36


def test_make_request():
    desired_resource_state = object()
    previous_resource_state = object()
    token = object()
    request = ResourceClient.make_request(
        desired_resource_state, previous_resource_state, clientRequestToken=token
    )
    assert request == {
        "desiredResourceState": desired_resource_state,
        "previousResourceState": previous_resource_state,
        "logicalResourceIdentifier": None,
        "clientRequestToken": token,
    }


def test_update_schema(resource_client):
    resource_client._strategy = object()

    schema = {
        "primaryIdentifier": ["/properties/a"],
        "readOnlyProperties": ["/properties/b"],
        "writeOnlyProperties": ["/properties/c"],
        "createOnlyProperties": ["/properties/d"],
    }
    resource_client._update_schema(schema)

    assert resource_client._schema is schema
    assert resource_client._strategy is None
    assert resource_client.primary_identifier_paths == {("properties", "a")}
    assert resource_client.read_only_paths == {("properties", "b")}
    assert resource_client.write_only_paths == {("properties", "c")}
    assert resource_client.create_only_paths == {("properties", "d")}


def test_strategy(resource_client):
    schema = {
        "properties": {
            "a": {"type": "number", "const": 1},
            "b": {"type": "number", "const": 2},
            "c": {"type": "number", "const": 3},
            "d": {"type": "number", "const": 4},
        },
        "readOnlyProperties": ["/properties/c"],
        "createOnlyProperties": ["/properties/d"],
    }
    resource_client._update_schema(schema)

    assert resource_client._schema is schema
    assert resource_client._strategy is None

    strategy = resource_client.strategy

    assert resource_client._strategy is strategy
    assert strategy.example() == {"a": 1, "b": 2, "d": 4}

    cached = resource_client.strategy

    assert cached is strategy
    assert resource_client._strategy is strategy


def test_invalid_strategy(resource_client):
    schema = {
        "properties": {
            "a": {"type": "number", "const": 1},
            "b": {"type": "number", "const": 2},
            "c": {"type": "number", "const": 3},
            "d": {"type": "number", "const": 4},
        },
        "readOnlyProperties": ["/properties/c"],
        "createOnlyProperties": ["/properties/d"],
    }
    resource_client._update_schema(schema)

    assert resource_client._schema is schema
    assert resource_client._strategy is None

    invalid_strategy = resource_client.invalid_strategy

    assert resource_client._invalid_strategy is invalid_strategy
    assert invalid_strategy.example() == {"a": 1, "b": 2, "c": 3, "d": 4}

    cached = resource_client.invalid_strategy

    assert cached is invalid_strategy
    assert resource_client._invalid_strategy is invalid_strategy


def test_update_strategy(resource_client):
    schema = {
        "properties": {
            "a": {"type": "number", "const": 1},
            "b": {"type": "number", "const": 2},
            "c": {"type": "number", "const": 3},
            "d": {"type": "number", "const": 4},
        },
        "readOnlyProperties": ["/properties/c"],
        "createOnlyProperties": ["/properties/d"],
    }
    resource_client._update_schema(schema)

    assert resource_client._schema is schema
    assert resource_client._update_strategy is None

    update_strategy = resource_client.update_strategy

    assert resource_client._update_strategy is update_strategy
    assert update_strategy.example() == {"a": 1, "b": 2}

    cached = resource_client.update_strategy

    assert cached is update_strategy
    assert resource_client._update_strategy is update_strategy


def test_generate_create_example(resource_client):
    schema = {
        "properties": {
            "a": {"type": "number", "const": 1},
            "b": {"type": "number", "const": 2},
        },
        "readOnlyProperties": ["/properties/b"],
    }
    resource_client._update_schema(schema)
    example = resource_client.generate_create_example()
    assert example == {"a": 1}


def test_generate_invalid_create_example(resource_client):
    schema = {
        "properties": {
            "a": {"type": "number", "const": 1},
            "b": {"type": "number", "const": 2},
        },
        "readOnlyProperties": ["/properties/b"],
    }
    resource_client._update_schema(schema)
    example = resource_client.generate_invalid_create_example()
    assert example == {"a": 1, "b": 2}


def test_generate_update_example(resource_client):
    schema = {
        "properties": {
            "a": {"type": "number", "const": 1},
            "b": {"type": "number", "const": 2},
            "c": {"type": "number", "const": 3},
        },
        "readOnlyProperties": ["/properties/b"],
        "createOnlyProperties": ["/properties/c"],
    }
    resource_client._update_schema(schema)
    resource_client._overrides = {}
    model_from_created_resource = {"b": 2, "a": 4}
    example = resource_client.generate_update_example(model_from_created_resource)
    assert example == {"a": 1, "b": 2}


def test_generate_invalid_update_example(resource_client):
    schema = {
        "properties": {
            "a": {"type": "number", "const": 1},
            "b": {"type": "number", "const": 2},
            "c": {"type": "number", "const": 3},
        },
        "readOnlyProperties": ["/properties/b"],
        "createOnlyProperties": ["/properties/c"],
    }
    resource_client._update_schema(schema)
    resource_client._overrides = {}
    model_from_created_resource = {"b": 2, "a": 4}
    example = resource_client.generate_invalid_update_example(
        model_from_created_resource
    )
    assert example == {"a": 1, "b": 2, "c": 3}


def test_generate_update_example_update_override(resource_client):
    schema = {
        "properties": {
            "a": {"type": "number", "const": 1},
            "b": {"type": "number", "const": 2},
            "c": {"type": "number", "const": 3},
        },
        "readOnlyProperties": ["/properties/b"],
        "createOnlyProperties": ["/properties/c"],
    }
    resource_client._update_schema(schema)
    overrides = {"UPDATE": {"a": 2}, "CREATE": {"a": 5}}
    resource_client._overrides = overrides
    model_from_created_resource = {"b": 2, "a": 4}
    example = resource_client.generate_update_example(model_from_created_resource)
    assert example == {"a": 2, "b": 2}


def test_generate_update_example_create_override(resource_client):
    schema = {
        "properties": {
            "a": {"type": "number", "const": 1},
            "b": {"type": "number", "const": 2},
            "c": {"type": "number", "const": 3},
        },
        "readOnlyProperties": ["/properties/b"],
        "createOnlyProperties": ["/properties/c"],
    }
    resource_client._update_schema(schema)
    overrides = {"CREATE": {"a": 5}}
    resource_client._overrides = overrides
    model_from_created_resource = {"b": 2, "a": 4}
    example = resource_client.generate_update_example(model_from_created_resource)
    assert example == {"a": 5, "b": 2}


def test_has_writable_identifier_primary_is_read_only(resource_client):
    resource_client._update_schema(
        {
            "primaryIdentifier": ["/properties/foo"],
            "readOnlyProperties": ["/properties/foo"],
        }
    )

    assert not resource_client.has_writable_identifier()


def test_has_writable_identifier_primary_is_writeable(resource_client):
    resource_client._update_schema({"primaryIdentifier": ["/properties/foo"]})

    assert resource_client.has_writable_identifier()


def test_has_writable_identifier_primary_and_additional_are_read_only(resource_client):
    resource_client._update_schema(
        {
            "primaryIdentifier": ["/properties/foo"],
            "additionalIdentifiers": [["/properties/bar"]],
            "readOnlyProperties": ["/properties/foo", "/properties/bar"],
        }
    )

    assert not resource_client.has_writable_identifier()


def test_has_writable_identifier_additional_is_writeable(resource_client):
    resource_client._update_schema(
        {
            "primaryIdentifier": ["/properties/foo"],
            "additionalIdentifiers": [["/properties/bar"]],
            "readOnlyProperties": ["/properties/foo"],
        }
    )

    assert resource_client.has_writable_identifier()


def test_has_writable_identifier_compound_is_writeable(resource_client):
    resource_client._update_schema(
        {
            "primaryIdentifier": ["/properties/foo"],
            "additionalIdentifiers": [["/properties/bar", "/properties/baz"]],
            "readOnlyProperties": ["/properties/foo", "/properties/baz"],
        }
    )

    assert resource_client.has_writable_identifier()


def test__make_payload(resource_client):
    resource_client._creds = {}

    token = "ecba020e-b2e6-4742-a7d0-8a06ae7c4b2f"
    with patch.object(resource_client, "generate_token", return_value=token):
        payload = resource_client._make_payload("CREATE", {"foo": "bar"})

    assert payload == {
        "credentials": {},
        "action": "CREATE",
        "request": {"clientRequestToken": token, "foo": "bar"},
        "callbackContext": None,
    }


@pytest.mark.parametrize("action", [Action.READ, Action.LIST])
def test_call_sync(resource_client, action):
    mock_client = resource_client._client
    mock_client.invoke.return_value = {"Payload": StringIO('{"status": "SUCCESS"}')}
    status, response = resource_client.call(action, {"resourceModel": SCHEMA})

    assert status == OperationStatus.SUCCESS
    assert response == {"status": OperationStatus.SUCCESS.value}


@pytest.mark.parametrize("action", [Action.CREATE, Action.UPDATE, Action.DELETE])
def test_call_async(resource_client, action):
    mock_client = resource_client._client

    mock_client.invoke.side_effect = [
        {"Payload": StringIO('{"status": "IN_PROGRESS", "resourceModel": {"c": 3} }')},
        {"Payload": StringIO('{"status": "SUCCESS", "resourceModel": {"c": 3} }')},
        {"Payload": StringIO('{"status": "SUCCESS"}')},
    ]
    status, response = resource_client.call(action, {})

    assert status == OperationStatus.SUCCESS
    assert response == {"status": OperationStatus.SUCCESS.value}


def test_call_and_assert_success(resource_client):
    mock_client = resource_client._client
    mock_client.invoke.return_value = {"Payload": StringIO('{"status": "SUCCESS"}')}
    status, response, error_code = resource_client.call_and_assert(
        Action.CREATE, OperationStatus.SUCCESS, {}, None
    )
    assert status == OperationStatus.SUCCESS
    assert response == {"status": OperationStatus.SUCCESS.value}
    assert error_code is None


def test_call_and_assert_failed(resource_client):
    mock_client = resource_client._client
    mock_client.invoke.return_value = {
        "Payload": StringIO('{"status": "FAILED","errorCode": "NotFound"}')
    }
    status, response, error_code = resource_client.call_and_assert(
        Action.DELETE, OperationStatus.FAILED, {}, None
    )
    assert status == OperationStatus.FAILED
    assert response == {"status": OperationStatus.FAILED.value, "errorCode": "NotFound"}
    assert error_code == HandlerErrorCode.NotFound


def test_call_and_assert_exception_unsupported_status(resource_client):
    mock_client = resource_client._client
    mock_client.invoke.return_value = {
        "Payload": StringIO('{"status": "FAILED","errorCode": "NotFound"}')
    }
    with pytest.raises(ValueError):
        resource_client.call_and_assert(Action.DELETE, "OtherStatus", {}, None)


def test_call_and_assert_exception_assertion_mismatch(resource_client):
    mock_client = resource_client._client
    mock_client.invoke.return_value = {"Payload": StringIO('{"status": "SUCCESS"}')}
    with pytest.raises(AssertionError):
        resource_client.call_and_assert(Action.CREATE, OperationStatus.FAILED, {}, None)


@pytest.mark.parametrize("status", [OperationStatus.SUCCESS, OperationStatus.FAILED])
def test_assert_in_progress_wrong_status(status):
    with pytest.raises(AssertionError):
        ResourceClient.assert_in_progress(status, {})


def test_assert_in_progress_error_code_set():
    with pytest.raises(AssertionError):
        ResourceClient.assert_in_progress(
            OperationStatus.IN_PROGRESS,
            {"errorCode": HandlerErrorCode.AccessDenied.value},
        )


def test_assert_in_progress_resource_models_set():
    with pytest.raises(AssertionError):
        ResourceClient.assert_in_progress(
            OperationStatus.IN_PROGRESS, {"resourceModels": []}
        )


def test_assert_in_progress_callback_delay_seconds_unset():
    callback_delay_seconds = ResourceClient.assert_in_progress(
        OperationStatus.IN_PROGRESS, {"resourceModels": None}
    )
    assert callback_delay_seconds == 0


def test_assert_in_progress_callback_delay_seconds_set():
    callback_delay_seconds = ResourceClient.assert_in_progress(
        OperationStatus.IN_PROGRESS, {"callbackDelaySeconds": 5}
    )
    assert callback_delay_seconds == 5


@pytest.mark.parametrize(
    "status", [OperationStatus.IN_PROGRESS, OperationStatus.FAILED]
)
def test_assert_success_wrong_status(status):
    with pytest.raises(AssertionError):
        ResourceClient.assert_success(status, {})


def test_assert_success_error_code_set():
    with pytest.raises(AssertionError):
        ResourceClient.assert_success(
            OperationStatus.SUCCESS, {"errorCode": HandlerErrorCode.AccessDenied.value}
        )


def test_assert_success_callback_delay_seconds_set():
    with pytest.raises(AssertionError):
        ResourceClient.assert_success(
            OperationStatus.SUCCESS, {"callbackDelaySeconds": 5}
        )


def test_assert_success_callback_context_set():
    with pytest.raises(AssertionError):
        ResourceClient.assert_success(OperationStatus.SUCCESS, {"callbackContext": []})


@pytest.mark.parametrize(
    "status", [OperationStatus.IN_PROGRESS, OperationStatus.SUCCESS]
)
def test_assert_failed_wrong_status(status):
    with pytest.raises(AssertionError):
        ResourceClient.assert_failed(status, {})


def test_assert_failed_error_code_unset():
    with pytest.raises(AssertionError):
        ResourceClient.assert_failed(OperationStatus.FAILED, {})


def test_assert_failed_error_code_invalid():
    with pytest.raises(KeyError):
        ResourceClient.assert_failed(OperationStatus.FAILED, {"errorCode": "XXX"})


def test_assert_failed_callback_delay_seconds_set():
    with pytest.raises(AssertionError):
        ResourceClient.assert_failed(
            OperationStatus.FAILED,
            {
                "errorCode": HandlerErrorCode.AccessDenied.value,
                "callbackDelaySeconds": 5,
            },
        )


def test_assert_failed_resource_model_set():
    with pytest.raises(AssertionError):
        ResourceClient.assert_failed(
            OperationStatus.FAILED,
            {
                "errorCode": HandlerErrorCode.AccessDenied.value,
                "resourceModel": {"a": 1},
            },
        )


def test_assert_failed_resource_models_set():
    with pytest.raises(AssertionError):
        ResourceClient.assert_failed(
            OperationStatus.FAILED,
            {"errorCode": HandlerErrorCode.AccessDenied.value, "resourceModels": []},
        )


def test_assert_failed_callback_context_set():
    with pytest.raises(AssertionError):
        ResourceClient.assert_failed(
            OperationStatus.FAILED,
            {"errorCode": HandlerErrorCode.AccessDenied.value, "callbackContext": []},
        )


def test_assert_failed_returns_error_code():
    error_code = ResourceClient.assert_failed(
        OperationStatus.FAILED, {"errorCode": HandlerErrorCode.AccessDenied.value}
    )
    assert error_code == HandlerErrorCode.AccessDenied


def test_override_properties():
    document = {
        "foo": "bar",
        "spam": "eggs",
        "one": "two",
        "array": ["first", "second"],
    }
    override_properties(
        document,
        {("foo",): "baz", ("spam",): {}, ("not_found",): None, ("array", "1"): "last"},
    )
    assert document == {
        "foo": "baz",
        "spam": {},
        "one": "two",
        "array": ["first", "last"],
    }


def test_has_update_handler(resource_client):
    schema = {"handlers": {"update": {"permissions": ["permission"]}}}
    resource_client._update_schema(schema)
    assert resource_client.has_update_handler()


@pytest.mark.parametrize("action", [Action.CREATE, Action.UPDATE, Action.DELETE])
def test_assert_CUD_time(resource_client, action):
    resource_client.assert_time(time.time() - 59, time.time(), action)


@pytest.mark.parametrize("action", [Action.READ, Action.LIST])
def test_assert_RL_time(resource_client, action):
    resource_client.assert_time(time.time() - 29, time.time(), action)


@pytest.mark.parametrize("action", [Action.CREATE, Action.UPDATE, Action.DELETE])
def test_assert_CUD_time_fail(resource_client, action):
    with pytest.raises(AssertionError):
        resource_client.assert_time(time.time() - 61, time.time(), action)


@pytest.mark.parametrize("action", [Action.READ, Action.LIST])
def test_assert_RL_time_fail(resource_client, action):
    with pytest.raises(AssertionError):
        resource_client.assert_time(time.time() - 31, time.time(), action)


def test_assert_primary_identifier_success(resource_client):
    resource_client._update_schema(SCHEMA)
    resource_client.assert_primary_identifier(
        resource_client.primary_identifier_paths, {"a": 1, "b": 2, "c": 3}
    )


def test_assert_primary_identifier_fail(resource_client):
    with pytest.raises(KeyError):
        resource_client._update_schema(SCHEMA)
        resource_client.assert_primary_identifier(
            resource_client.primary_identifier_paths, {"a": 1, "b": 2}
        )


def test_is_primary_identifier_equal_success(resource_client):
    resource_client._update_schema(SCHEMA)
    assert resource_client.is_primary_identifier_equal(
        resource_client.primary_identifier_paths,
        {"a": 1, "b": 2, "c": 3},
        {"a": 1, "b": 2, "c": 3},
    )


<<<<<<< HEAD
def test_assert_primary_identifier_not_updated_fail(resource_client):
    with pytest.raises(AssertionError):
        schema = {
            "properties": {
                "a": {"type": "number", "const": 1},
                "b": {"type": "number", "const": 2},
                "c": {"type": "number", "const": 3},
            },
            "readOnlyProperties": ["/properties/b"],
            "createOnlyProperties": ["/properties/c"],
            "primaryIdentifier": ["/properties/c"],
        }
        resource_client._update_schema(schema)
        resource_client.assert_primary_identifier_not_updated(
            resource_client.primary_identifier_paths,
            {"a": 1, "b": 2, "c": 3},
            {"a": 1, "b": 2, "c": 4},
        )


def test_assert_write_only_property_does_not_exist(resource_client):
    schema = {
        "a": {"type": "number", "const": 1},
        "b": {"type": "number", "const": 2},
        "c": {"type": "number", "const": 3},
    }
    resource_client._update_schema(schema)
    resource_client.assert_write_only_property_does_not_exist(
        schema, resource_client.write_only_paths
    )


def test_assert_write_only_property_does_not_exist_success(resource_client):
    with pytest.raises(KeyError):
        schema = {
            "properties": {
                "a": {"type": "number", "const": 1},
                "b": {"type": "number", "const": 2},
                "c": {"type": "number", "const": 3},
                "d": {"type": "number", "const": 4},
            },
            "readOnlyProperties": ["/properties/b"],
            "createOnlyProperties": ["/properties/c"],
            "primaryIdentifier": ["/properties/c"],
            "writeOnlyProperties": ["/properties/d"],
        }
        created_resource = {"a": 1, "b": 2, "c": 3}
        resource_client._update_schema(schema)
        resource_client.assert_write_only_property_does_not_exist(
            created_resource, resource_client.write_only_paths
        )


def test_assert_write_only_property_does_not_exist_fail(resource_client):
    with pytest.raises(AssertionError):
        schema = {
            "properties": {
                "a": {"type": "number", "const": 1},
                "b": {"type": "number", "const": 2},
                "c": {"type": "number", "const": 3},
                "d": {"type": "number", "const": 4},
            },
            "readOnlyProperties": ["/properties/b"],
            "createOnlyProperties": ["/properties/c"],
            "primaryIdentifier": ["/properties/c"],
            "writeOnlyProperties": ["/properties/d"],
        }
        created_resource = {
            "a": 1,
            "b": 2,
            "c": 3,
            "d": 4,
        }
        resource_client._update_schema(schema)
        resource_client.assert_write_only_property_does_not_exist(
            created_resource, resource_client.write_only_paths
        )
=======
def test_is_primary_identifier_equal_fail(resource_client):
    resource_client._update_schema(SCHEMA)
    assert not resource_client.is_primary_identifier_equal(
        resource_client.primary_identifier_paths,
        {"a": 1, "b": 2, "c": 3},
        {"a": 1, "b": 2, "c": 4},
    )
>>>>>>> 71e17ede
<|MERGE_RESOLUTION|>--- conflicted
+++ resolved
@@ -662,28 +662,6 @@
         {"a": 1, "b": 2, "c": 3},
         {"a": 1, "b": 2, "c": 3},
     )
-
-
-<<<<<<< HEAD
-def test_assert_primary_identifier_not_updated_fail(resource_client):
-    with pytest.raises(AssertionError):
-        schema = {
-            "properties": {
-                "a": {"type": "number", "const": 1},
-                "b": {"type": "number", "const": 2},
-                "c": {"type": "number", "const": 3},
-            },
-            "readOnlyProperties": ["/properties/b"],
-            "createOnlyProperties": ["/properties/c"],
-            "primaryIdentifier": ["/properties/c"],
-        }
-        resource_client._update_schema(schema)
-        resource_client.assert_primary_identifier_not_updated(
-            resource_client.primary_identifier_paths,
-            {"a": 1, "b": 2, "c": 3},
-            {"a": 1, "b": 2, "c": 4},
-        )
-
 
 def test_assert_write_only_property_does_not_exist(resource_client):
     schema = {
@@ -742,12 +720,11 @@
         resource_client.assert_write_only_property_does_not_exist(
             created_resource, resource_client.write_only_paths
         )
-=======
+
 def test_is_primary_identifier_equal_fail(resource_client):
     resource_client._update_schema(SCHEMA)
     assert not resource_client.is_primary_identifier_equal(
         resource_client.primary_identifier_paths,
         {"a": 1, "b": 2, "c": 3},
         {"a": 1, "b": 2, "c": 4},
-    )
->>>>>>> 71e17ede
+    )