# fixture and parameter have the same name
# pylint: disable=redefined-outer-name,useless-super-delegation,protected-access
import json
import os
import random
import string
import zipfile
from contextlib import contextmanager
from io import StringIO
from pathlib import Path
from unittest.mock import ANY, MagicMock, patch

import pytest
import yaml
from botocore.exceptions import ClientError, WaiterError

from rpdk.core.data_loaders import resource_json
from rpdk.core.exceptions import (
    DownstreamError,
    InternalError,
    InvalidProjectError,
    SpecValidationError,
)
from rpdk.core.plugin_base import LanguagePlugin
from rpdk.core.project import (
    LAMBDA_RUNTIMES,
    OVERRIDES_FILENAME,
    SCHEMA_UPLOAD_FILENAME,
    SETTINGS_FILENAME,
    Project,
)
from rpdk.core.test import empty_override
from rpdk.core.upload import Uploader

from .utils import CONTENTS_UTF8, UnclosingBytesIO

LANGUAGE = "BQHDBC"
TYPE_NAME = "AWS::Color::Red"
REGION = "us-east-1"
ENDPOINT = "cloudformation.beta.com"
RUNTIME = random.choice(list(LAMBDA_RUNTIMES))
BLANK_CLIENT_ERROR = {"Error": {"Code": "", "Message": ""}}

REGISTRATION_TOKEN = "foo"
TYPE_ARN = "arn:aws:cloudformation:us-east-1:123456789012:type/resource/Foo-Bar-Foo"
TYPE_VERSION_ARN = (
    "arn:aws:cloudformation:us-east-1:123456789012:type/resource/Foo-Bar-Foo/00000001"
)
DESCRIBE_TYPE_COMPLETE_RETURN = {
    "TypeArn": TYPE_ARN,
    "TypeVersionArn": TYPE_VERSION_ARN,
    "Description": "Some detailed progress message.",
    "ProgressStatus": "COMPLETE",
}
DESCRIBE_TYPE_FAILED_RETURN = {
    "Description": "Some detailed progress message.",
    "ProgressStatus": "FAILED",
}


@pytest.fixture
def project(tmpdir):
    unique_dir = "".join(random.choices(string.ascii_uppercase, k=12))
    return Project(root=tmpdir.mkdir(unique_dir))


@contextmanager
def patch_settings(project, data):
    with patch.object(project, "settings_path", autospec=True) as mock_path:
        mock_path.open.return_value.__enter__.return_value = StringIO(data)
        yield mock_path.open


def test_load_settings_invalid_json(project):
    with patch_settings(project, "") as mock_open:
        with pytest.raises(InvalidProjectError):
            project.load_settings()
    mock_open.assert_called_once_with("r", encoding="utf-8")


def test_load_settings_invalid_settings(project):
    with patch_settings(project, "{}") as mock_open:
        with pytest.raises(InvalidProjectError):
            project.load_settings()
    mock_open.assert_called_once_with("r", encoding="utf-8")


def test_load_settings_valid_json(project):
    plugin = object()
    data = json.dumps(
        {
            "typeName": TYPE_NAME,
            "language": LANGUAGE,
            "runtime": RUNTIME,
            "entrypoint": None,
            "testEntrypoint": None,
        }
    )
    patch_load = patch(
        "rpdk.core.project.load_plugin", autospec=True, return_value=plugin
    )

    with patch_settings(project, data) as mock_open, patch_load as mock_load:
        project.load_settings()

    mock_open.assert_called_once_with("r", encoding="utf-8")
    mock_load.assert_called_once_with(LANGUAGE)
    assert project.type_info == ("AWS", "Color", "Red")
    assert project.type_name == TYPE_NAME
    assert project.language == LANGUAGE
    assert project._plugin is plugin
    assert project.settings == {}


def test_load_schema_settings_not_loaded(project):
    with pytest.raises(InternalError):
        project.load_schema()


def test_load_schema_example(project):
    project.type_name = "AWS::Color::Blue"
    project._write_example_schema()
    project.load_schema()


def test_overwrite():
    mock_path = MagicMock(spec=Path)
    Project.overwrite(mock_path, LANGUAGE)

    mock_path.open.assert_called_once_with("w", encoding="utf-8")
    mock_f = mock_path.open.return_value.__enter__.return_value
    mock_f.write.assert_called_once_with(LANGUAGE)


def test_safewrite_overwrite(project):
    path = object()
    contents = object()

    patch_attr = patch.object(project, "overwrite_enabled", True)
    patch_meth = patch.object(project, "overwrite", autospec=True)
    with patch_attr, patch_meth as mock_overwrite:
        project.safewrite(path, contents)

    mock_overwrite.assert_called_once_with(path, contents)


def test_safewrite_doesnt_exist(project, tmpdir):
    path = Path(tmpdir.join("test")).resolve()

    with patch.object(project, "overwrite_enabled", False):
        project.safewrite(path, CONTENTS_UTF8)

    with path.open("r", encoding="utf-8") as f:
        assert f.read() == CONTENTS_UTF8


def test_safewrite_exists(project, tmpdir, caplog):
    path = Path(tmpdir.join("test")).resolve()

    with path.open("w", encoding="utf-8") as f:
        f.write(CONTENTS_UTF8)

    with patch.object(project, "overwrite_enabled", False):
        project.safewrite(path, CONTENTS_UTF8)

    last_record = caplog.records[-1]
    assert last_record.levelname == "WARNING"
    assert str(path) in last_record.message


def test_generate_no_handlers(project):
    project.schema = {}
    mock_plugin = MagicMock(spec=["generate"])
    with patch.object(project, "_plugin", mock_plugin):
        project.generate()
        project.generate_docs()
    mock_plugin.generate.assert_called_once_with(project)


def test_generate_with_docs(project, tmp_path_factory):
    project.schema = resource_json(
        __name__, "data/schema/valid/valid_type_complex.json"
    )
    project.type_name = "AWS::Color::Red"
    # tmpdir conflicts with other tests, make a unique one
    project.root = tmp_path_factory.mktemp("generate_with_docs")
    mock_plugin = MagicMock(spec=["generate"])
    with patch.object(project, "_plugin", mock_plugin):
        project.generate()
        project.generate_docs()
    mock_plugin.generate.assert_called_once_with(project)

    docs_dir = project.root / "docs"
    readme_file = project.root / "docs" / "README.md"

    assert docs_dir.is_dir()
    assert readme_file.is_file()
    with patch.object(project, "_plugin", mock_plugin):
        project.generate()
        project.generate_docs()
    readme_contents = readme_file.read_text(encoding="utf-8")
    assert project.type_name in readme_contents


def test_generate_with_docs_nested_object(project, tmp_path_factory):
    project.schema = resource_json(
        __name__, "data/schema/valid/valid_nested_property_object.json"
    )
    project.type_name = "AWS::Color::Red"
    # tmpdir conflicts with other tests, make a unique one
    project.root = tmp_path_factory.mktemp("generate_with_docs_nested_object")
    mock_plugin = MagicMock(spec=["generate"])
    with patch.object(project, "_plugin", mock_plugin):
        project.generate()
        project.generate_docs()
    mock_plugin.generate.assert_called_once_with(project)

    docs_dir = project.root / "docs"
    readme_file = project.root / "docs" / "README.md"

    assert docs_dir.is_dir()
    assert readme_file.is_file()
    with patch.object(project, "_plugin", mock_plugin):
        project.generate()
        project.generate_docs()
    readme_contents = readme_file.read_text(encoding="utf-8")
    assert project.type_name in readme_contents


def test_generate_with_docs_invalid_property_type(project, tmp_path_factory):
    project.schema = resource_json(
        __name__, "data/schema/invalid/invalid_property_type_invalid.json"
    )
    project.type_name = "AWS::Color::Red"
    # tmpdir conflicts with other tests, make a unique one
    project.root = tmp_path_factory.mktemp("generate_with_docs_invalid_property_type")
    mock_plugin = MagicMock(spec=["generate"])
    with patch.object(project, "_plugin", mock_plugin):
        # skip actual generation
        project.generate_docs()

    docs_dir = project.root / "docs"
    readme_file = project.root / "docs" / "README.md"

    assert docs_dir.is_dir()
    assert readme_file.is_file()
    with patch.object(project, "_plugin", mock_plugin):
        project.generate()
        project.generate_docs()
    readme_contents = readme_file.read_text(encoding="utf-8")
    assert project.type_name in readme_contents


def test_generate_with_docs_composite_primary_identifier(project, tmp_path_factory):
    project.schema = resource_json(
        __name__, "data/schema/valid/valid_type_composite_primary_identifier.json"
    )
    project.type_name = "AWS::Color::Red"
    # tmpdir conflicts with other tests, make a unique one
    project.root = tmp_path_factory.mktemp(
        "generate_with_docs_composite_primary_identifier"
    )
    mock_plugin = MagicMock(spec=["generate"])
    with patch.object(project, "_plugin", mock_plugin):
        project.generate()
        project.generate_docs()
    mock_plugin.generate.assert_called_once_with(project)

    docs_dir = project.root / "docs"
    readme_file = project.root / "docs" / "README.md"

    assert docs_dir.is_dir()
    assert readme_file.is_file()
    with patch.object(project, "_plugin", mock_plugin):
        project.generate()
        project.generate_docs()
    readme_contents = readme_file.read_text(encoding="utf-8")
    assert project.type_name in readme_contents


def test_generate_with_docs_no_type(project, tmp_path_factory):
    project.schema = {"properties": {}}
    # tmpdir conflicts with other tests, make a unique one
    project.root = tmp_path_factory.mktemp("generate_with_docs_no_type")
    mock_plugin = MagicMock(spec=["generate"])
    with patch.object(project, "_plugin", mock_plugin):
        project.generate()
        project.generate_docs()
    mock_plugin.generate.assert_called_once_with(project)

    docs_dir = project.root / "docs"

    assert not docs_dir.is_dir()


def test_generate_with_docs_twice(project, tmp_path_factory):
    project.schema = {"properties": {}}
    project.type_name = "AWS::Color::Red"
    # tmpdir conflicts with other tests, make a unique one
    project.root = tmp_path_factory.mktemp("generate_with_docs_twice")
    mock_plugin = MagicMock(spec=["generate"])
    with patch.object(project, "_plugin", mock_plugin):
        project.generate()
        project.generate_docs()
    mock_plugin.generate.assert_called_once_with(project)

    docs_dir = project.root / "docs"
    readme_file = docs_dir / "README.md"

    assert docs_dir.is_dir()
    assert readme_file.is_file()
    with patch.object(project, "_plugin", mock_plugin):
        project.generate()
        project.generate_docs()
    assert docs_dir.is_dir()
    assert readme_file.is_file()
    with patch.object(project, "_plugin", mock_plugin):
        project.generate()
        project.generate_docs()
    readme_contents = readme_file.read_text(encoding="utf-8")
    assert project.type_name in readme_contents


def test_generate_handlers(project, tmpdir):
    project.type_name = "Test::Handler::Test"
    expected_actions = {"createAction", "readAction"}
    project.schema = {
        "handlers": {
            "create": {"permissions": ["createAction", "readAction"]},
            "read": {"permissions": ["readAction", ""]},
        }
    }
    project.root = tmpdir
    mock_plugin = MagicMock(spec=["generate"])
    with patch.object(project, "_plugin", mock_plugin):
        project.generate()

    role_path = project.root / "resource-role.yaml"
    with role_path.open("r", encoding="utf-8") as f:
        template = yaml.safe_load(f.read())

    action_list = template["Resources"]["ExecutionRole"]["Properties"]["Policies"][0][
        "PolicyDocument"
    ]["Statement"][0]["Action"]

    assert all(action in expected_actions for action in action_list)
    assert len(action_list) == len(expected_actions)
    assert template["Outputs"]["ExecutionRoleArn"]
    mock_plugin.generate.assert_called_once_with(project)


@pytest.mark.parametrize(
    "schema",
    ({"handlers": {"create": {"permissions": [""]}}}, {"handlers": {"create": {}}}),
)
def test_generate_handlers_deny_all(project, tmpdir, schema):
    project.type_name = "Test::Handler::Test"
    project.schema = schema
    project.root = tmpdir
    mock_plugin = MagicMock(spec=["generate"])
    with patch.object(project, "_plugin", mock_plugin):
        project.generate()

    role_path = project.root / "resource-role.yaml"
    with role_path.open("r", encoding="utf-8") as f:
        template = yaml.safe_load(f.read())

    statement = template["Resources"]["ExecutionRole"]["Properties"]["Policies"][0][
        "PolicyDocument"
    ]["Statement"][0]
    assert statement["Effect"] == "Deny"
    assert statement["Action"][0] == "*"
    mock_plugin.generate.assert_called_once_with(project)


@pytest.mark.parametrize(
    "schema,result",
    (
        ({"handlers": {"create": {"timeoutInMinutes": 720}}}, 43200),
        ({"handlers": {"create": {"timeoutInMinutes": 2}}}, 3600),
        ({"handlers": {"create": {"timeoutInMinutes": 90}}}, 6300),
        (
            {
                "handlers": {
                    "create": {"timeoutInMinutes": 70},
                    "update": {"timeoutInMinutes": 90},
                }
            },
            6300,
        ),
        ({"handlers": {"create": {}}}, 8400),
        ({"handlers": {"create": {"timeoutInMinutes": 90}, "read": {}}}, 8400),
    ),
)
def test_generate_handlers_role_session_timeout(project, tmpdir, schema, result):
    project.type_name = "Test::Handler::Test"
    project.schema = schema
    project.root = tmpdir
    mock_plugin = MagicMock(spec=["generate"])
    with patch.object(project, "_plugin", mock_plugin):
        project.generate()

    role_path = project.root / "resource-role.yaml"
    with role_path.open("r", encoding="utf-8") as f:
        template = yaml.safe_load(f.read())

    max_session_timeout = template["Resources"]["ExecutionRole"]["Properties"][
        "MaxSessionDuration"
    ]
    assert max_session_timeout == result

    mock_plugin.generate.assert_called_once_with(project)


def test_init(project):
    type_name = "AWS::Color::Red"

    mock_plugin = MagicMock(spec=["init"])
    patch_load_plugin = patch(
        "rpdk.core.project.load_plugin", autospec=True, return_value=mock_plugin
    )

    with patch_load_plugin as mock_load_plugin:
        project.init(type_name, LANGUAGE)

    mock_load_plugin.assert_called_once_with(LANGUAGE)
    mock_plugin.init.assert_called_once_with(project)

    assert project.type_info == ("AWS", "Color", "Red")
    assert project.type_name == type_name
    assert project.language == LANGUAGE
    assert project._plugin is mock_plugin
    assert project.settings == {}

    with project.settings_path.open("r", encoding="utf-8") as f:
        assert json.load(f)

    # ends with newline
    with project.settings_path.open("rb") as f:
        f.seek(-1, os.SEEK_END)
        assert f.read() == b"\n"

    with project.schema_path.open("r", encoding="utf-8") as f:
        assert json.load(f)

    # ends with newline
    with project.schema_path.open("rb") as f:
        f.seek(-1, os.SEEK_END)
        assert f.read() == b"\n"


def test_load_invalid_schema(project):
    patch_settings = patch.object(project, "load_settings")
    patch_schema = patch.object(
        project, "load_schema", side_effect=SpecValidationError("")
    )
    with patch_settings as mock_settings, patch_schema as mock_schema, pytest.raises(
        InvalidProjectError
    ) as excinfo:
        project.load()

    mock_settings.assert_called_once_with()
    mock_schema.assert_called_once_with()

    assert "invalid" in str(excinfo.value)


def test_schema_not_found(project):
    patch_settings = patch.object(project, "load_settings")
    patch_schema = patch.object(project, "load_schema", side_effect=FileNotFoundError)
    with patch_settings as mock_settings, patch_schema as mock_schema, pytest.raises(
        InvalidProjectError
    ) as excinfo:
        project.load()

    mock_settings.assert_called_once_with()
    mock_schema.assert_called_once_with()

    assert "not found" in str(excinfo.value)


def test_settings_not_found(project):
    patch_settings = patch.object(
        project, "load_settings", side_effect=FileNotFoundError
    )
    patch_schema = patch.object(project, "load_schema")

    with patch_settings as mock_settings, patch_schema as mock_schema, pytest.raises(
        InvalidProjectError
    ) as excinfo:
        project.load()

    mock_settings.assert_called_once_with()
    mock_schema.assert_not_called()

    assert "not found" in str(excinfo.value)
    assert "init" in str(excinfo.value)


def test_submit_dry_run(project):
    project.type_name = TYPE_NAME
    project.runtime = RUNTIME
    project.language = LANGUAGE
    zip_path = project.root / "test.zip"

    with project.schema_path.open("w", encoding="utf-8") as f:
        f.write(CONTENTS_UTF8)

    with project.overrides_path.open("w", encoding="utf-8") as f:
        f.write(json.dumps(empty_override()))

    project.write_settings()

    patch_plugin = patch.object(project, "_plugin", spec=LanguagePlugin)
    patch_upload = patch.object(project, "_upload", autospec=True)
    patch_path = patch("rpdk.core.project.Path", return_value=zip_path)
    patch_temp = patch("rpdk.core.project.TemporaryFile", autospec=True)

    # fmt: off
    # these context managers can't be wrapped by black, but it removes the \
    with patch_plugin as mock_plugin, patch_path as mock_path, \
            patch_temp as mock_temp, patch_upload as mock_upload:
        project.submit(
            True,
            endpoint_url=ENDPOINT,
            region_name=REGION,
            role_arn=None,
            use_role=True,
            set_default=False
        )
    # fmt: on

    mock_temp.assert_not_called()
    mock_path.assert_called_once_with("{}.zip".format(project.hypenated_name))
    mock_plugin.package.assert_called_once_with(project, ANY)
    mock_upload.assert_not_called()

    with zipfile.ZipFile(zip_path, mode="r") as zip_file:
        assert set(zip_file.namelist()) == {
            SCHEMA_UPLOAD_FILENAME,
            SETTINGS_FILENAME,
            OVERRIDES_FILENAME,
        }
        schema_contents = zip_file.read(SCHEMA_UPLOAD_FILENAME).decode("utf-8")
        assert schema_contents == CONTENTS_UTF8
        settings = json.loads(zip_file.read(SETTINGS_FILENAME).decode("utf-8"))
        assert settings["runtime"] == RUNTIME
        overrides = json.loads(zip_file.read(OVERRIDES_FILENAME).decode("utf-8"))
        assert "CREATE" in overrides
        # https://docs.python.org/3/library/zipfile.html#zipfile.ZipFile.testzip
        assert zip_file.testzip() is None


def test_submit_live_run(project):
    project.type_name = TYPE_NAME
    project.runtime = RUNTIME
    project.language = LANGUAGE

    with project.schema_path.open("w", encoding="utf-8") as f:
        f.write(CONTENTS_UTF8)

    project.write_settings()

    temp_file = UnclosingBytesIO()

    patch_plugin = patch.object(project, "_plugin", spec=LanguagePlugin)
    patch_upload = patch.object(project, "_upload", autospec=True)
    patch_path = patch("rpdk.core.project.Path", autospec=True)
    patch_temp = patch("rpdk.core.project.TemporaryFile", return_value=temp_file)

    # fmt: off
    # these context managers can't be wrapped by black, but it removes the \
    with patch_plugin as mock_plugin, patch_path as mock_path, \
            patch_temp as mock_temp, patch_upload as mock_upload:
        project.submit(
            False,
            endpoint_url=ENDPOINT,
            region_name=REGION,
            role_arn=None,
            use_role=True,
            set_default=True
        )
    # fmt: on

    mock_path.assert_not_called()
    mock_temp.assert_called_once_with("w+b")
    mock_plugin.package.assert_called_once_with(project, ANY)

    # zip file construction is tested by the dry-run test

    assert temp_file.tell() == 0  # file was rewound before upload
    mock_upload.assert_called_once_with(
        temp_file,
        region_name=REGION,
        endpoint_url=ENDPOINT,
        role_arn=None,
        use_role=True,
        set_default=True,
    )

    assert temp_file._was_closed
    temp_file._close()


def test__upload_good_path_create_role_and_set_default(project):
    project.type_name = TYPE_NAME
    project.schema = {"handlers": {}}

    mock_cfn_client = MagicMock(spec=["register_type"])
    mock_cfn_client.register_type.return_value = {"RegistrationToken": "foo"}
    fileobj = object()

    patch_sdk = patch("rpdk.core.project.create_sdk_session", autospec=True)
    patch_uploader = patch.object(Uploader, "upload", return_value="url")
    patch_exec_role_arn = patch.object(
        Uploader, "create_or_update_role", return_value="some-execution-role-arn"
    )
    patch_logging_role_arn = patch.object(
        Uploader, "get_log_delivery_role_arn", return_value="some-log-role-arn"
    )
    patch_uuid = patch("rpdk.core.project.uuid4", autospec=True, return_value="foo")
    patch_wait = patch.object(project, "_wait_for_registration", autospec=True)

    with patch_sdk as mock_sdk, patch_uploader as mock_upload_method, patch_logging_role_arn as mock_role_arn_method, patch_exec_role_arn as mock_exec_role_method:  # noqa: B950 as it conflicts with formatting rules # pylint: disable=C0301
        mock_sdk.return_value.client.side_effect = [mock_cfn_client, MagicMock()]
        with patch_uuid as mock_uuid, patch_wait as mock_wait:
            project._upload(
                fileobj,
                endpoint_url=None,
                region_name=None,
                role_arn=None,
                use_role=True,
                set_default=True,
            )

    mock_sdk.assert_called_once_with(None)
    mock_exec_role_method.assert_called_once_with(
        project.root / "resource-role.yaml", project.hypenated_name
    )
    mock_upload_method.assert_called_once_with(project.hypenated_name, fileobj)
    mock_role_arn_method.assert_called_once_with()
    mock_uuid.assert_called_once_with()
    mock_cfn_client.register_type.assert_called_once_with(
        Type="RESOURCE",
        TypeName=project.type_name,
        SchemaHandlerPackage="url",
        ClientRequestToken=mock_uuid.return_value,
        LoggingConfig={
            "LogRoleArn": "some-log-role-arn",
            "LogGroupName": "aws-color-red-logs",
        },
        ExecutionRoleArn="some-execution-role-arn",
    )
    mock_wait.assert_called_once_with(mock_cfn_client, "foo", True)


@pytest.mark.parametrize(
    ("use_role,expected_additional_args"),
    [(True, {"ExecutionRoleArn": "someArn"}), (False, {})],
)
def test__upload_good_path_skip_role_creation(
    project, use_role, expected_additional_args
):
    project.type_name = TYPE_NAME
    project.schema = {"handlers": {}}

    mock_cfn_client = MagicMock(spec=["register_type"])
    fileobj = object()
    mock_cfn_client.register_type.return_value = {"RegistrationToken": "foo"}

    patch_sdk = patch("rpdk.core.project.create_sdk_session", autospec=True)
    patch_uploader = patch.object(Uploader, "upload", return_value="url")
    patch_logging_role_arn = patch.object(
        Uploader, "get_log_delivery_role_arn", return_value="some-log-role-arn"
    )
    patch_uuid = patch("rpdk.core.project.uuid4", autospec=True, return_value="foo")
    patch_wait = patch.object(project, "_wait_for_registration", autospec=True)

    with patch_sdk as mock_sdk, patch_uploader as mock_upload_method, patch_logging_role_arn as mock_role_arn_method:  # noqa: B950 as it conflicts with formatting rules # pylint: disable=C0301
        mock_sdk.return_value.client.side_effect = [mock_cfn_client, MagicMock()]
        with patch_uuid as mock_uuid, patch_wait as mock_wait:
            project._upload(
                fileobj,
                endpoint_url=None,
                region_name=None,
                role_arn="someArn",
                use_role=use_role,
                set_default=True,
            )

    mock_sdk.assert_called_once_with(None)
    mock_upload_method.assert_called_once_with(project.hypenated_name, fileobj)
    mock_role_arn_method.assert_called_once_with()
    mock_uuid.assert_called_once_with()
    mock_wait.assert_called_once_with(mock_cfn_client, "foo", True)

    mock_cfn_client.register_type.assert_called_once_with(
        Type="RESOURCE",
        TypeName=project.type_name,
        SchemaHandlerPackage="url",
        ClientRequestToken=mock_uuid.return_value,
        LoggingConfig={
            "LogRoleArn": "some-log-role-arn",
            "LogGroupName": "aws-color-red-logs",
        },
        **expected_additional_args
    )


def test__upload_clienterror(project):
    project.type_name = TYPE_NAME
    project.schema = {}

    mock_cfn_client = MagicMock(spec=["register_type"])
    mock_cfn_client.register_type.side_effect = ClientError(
        BLANK_CLIENT_ERROR, "RegisterType"
    )
    fileobj = object()

    patch_sdk = patch("rpdk.core.project.create_sdk_session", autospec=True)
    patch_uploader = patch.object(Uploader, "upload", return_value="url")
    patch_role_arn = patch.object(
        Uploader, "get_log_delivery_role_arn", return_value="some-log-role-arn"
    )
    patch_uuid = patch("rpdk.core.project.uuid4", autospec=True, return_value="foo")

    with patch_sdk as mock_sdk, patch_uploader as mock_upload_method, patch_role_arn as mock_role_arn_method:  # noqa: B950 as it conflicts with formatting rules # pylint: disable=C0301
        mock_session = mock_sdk.return_value
        mock_session.client.side_effect = [mock_cfn_client, MagicMock()]
        with patch_uuid as mock_uuid, pytest.raises(DownstreamError):
            project._upload(
                fileobj,
                endpoint_url=None,
                region_name=None,
                role_arn=None,
                use_role=False,
                set_default=True,
            )

    mock_sdk.assert_called_once_with(None)
    mock_upload_method.assert_called_once_with(project.hypenated_name, fileobj)
    mock_role_arn_method.assert_called_once_with()
    mock_uuid.assert_called_once_with()
    mock_cfn_client.register_type.assert_called_once_with(
        Type="RESOURCE",
        TypeName=project.type_name,
        SchemaHandlerPackage="url",
        ClientRequestToken=mock_uuid.return_value,
        LoggingConfig={
            "LogRoleArn": "some-log-role-arn",
            "LogGroupName": "aws-color-red-logs",
        },
    )


def test__wait_for_registration_set_default(project):
    mock_cfn_client = MagicMock(
        spec=["describe_type_registration", "set_type_default_version", "get_waiter"]
    )
    mock_cfn_client.describe_type_registration.return_value = (
        DESCRIBE_TYPE_COMPLETE_RETURN
    )
    mock_waiter = MagicMock(spec=["wait"])
    mock_cfn_client.get_waiter.return_value = mock_waiter

    project._wait_for_registration(mock_cfn_client, REGISTRATION_TOKEN, True)

    mock_cfn_client.describe_type_registration.assert_called_once_with(
        RegistrationToken=REGISTRATION_TOKEN
    )
    mock_cfn_client.set_type_default_version.assert_called_once_with(
        Arn=TYPE_VERSION_ARN
    )
    mock_waiter.wait.assert_called_once_with(RegistrationToken=REGISTRATION_TOKEN)


def test__wait_for_registration_set_default_fails(project):
    mock_cfn_client = MagicMock(
        spec=["describe_type_registration", "set_type_default_version", "get_waiter"]
    )
    mock_cfn_client.describe_type_registration.return_value = (
        DESCRIBE_TYPE_COMPLETE_RETURN
    )
    mock_cfn_client.set_type_default_version.side_effect = ClientError(
        BLANK_CLIENT_ERROR, "SetTypeDefaultVersion"
    )
    mock_waiter = MagicMock(spec=["wait"])
    mock_cfn_client.get_waiter.return_value = mock_waiter

    with pytest.raises(DownstreamError):
        project._wait_for_registration(mock_cfn_client, REGISTRATION_TOKEN, True)

    mock_cfn_client.describe_type_registration.assert_called_once_with(
        RegistrationToken=REGISTRATION_TOKEN
    )
    mock_cfn_client.set_type_default_version.assert_called_once_with(
        Arn=TYPE_VERSION_ARN
    )
    mock_waiter.wait.assert_called_once_with(RegistrationToken=REGISTRATION_TOKEN)


def test__wait_for_registration_no_set_default(project):
    mock_cfn_client = MagicMock(
        spec=["describe_type_registration", "set_type_default_version", "get_waiter"]
    )
    mock_cfn_client.describe_type_registration.return_value = (
        DESCRIBE_TYPE_COMPLETE_RETURN
    )
    mock_waiter = MagicMock(spec=["wait"])
    mock_cfn_client.get_waiter.return_value = mock_waiter

    project._wait_for_registration(mock_cfn_client, REGISTRATION_TOKEN, False)

    mock_cfn_client.describe_type_registration.assert_called_once_with(
        RegistrationToken=REGISTRATION_TOKEN
    )
    mock_cfn_client.set_type_default_version.assert_not_called()
    mock_waiter.wait.assert_called_once_with(RegistrationToken=REGISTRATION_TOKEN)


def test__wait_for_registration_waiter_fails(project):
    mock_cfn_client = MagicMock(
        spec=["describe_type_registration", "set_type_default_version", "get_waiter"]
    )
    mock_cfn_client.describe_type_registration.return_value = (
        DESCRIBE_TYPE_FAILED_RETURN
    )
    mock_waiter = MagicMock(spec=["wait"])
    mock_waiter.wait.side_effect = WaiterError(
        "TypeRegistrationComplete",
        "Waiter encountered a terminal failure state",
        DESCRIBE_TYPE_FAILED_RETURN,
    )
    mock_cfn_client.get_waiter.return_value = mock_waiter

    with pytest.raises(DownstreamError):
        project._wait_for_registration(mock_cfn_client, REGISTRATION_TOKEN, True)

    mock_cfn_client.describe_type_registration.assert_called_once_with(
        RegistrationToken=REGISTRATION_TOKEN
    )
    mock_cfn_client.set_type_default_version.assert_not_called()
    mock_waiter.wait.assert_called_once_with(RegistrationToken=REGISTRATION_TOKEN)


def test__wait_for_registration_waiter_fails_describe_fails(project):
    mock_cfn_client = MagicMock(
        spec=["describe_type_registration", "set_type_default_version", "get_waiter"]
    )
    mock_cfn_client.describe_type_registration.side_effect = ClientError(
        BLANK_CLIENT_ERROR, "DescribeTypeRegistration"
    )
    mock_waiter = MagicMock(spec=["wait"])
    mock_waiter.wait.side_effect = WaiterError(
        "TypeRegistrationComplete",
        "Waiter encountered a terminal failure state",
        DESCRIBE_TYPE_FAILED_RETURN,
    )

    mock_cfn_client.get_waiter.return_value = mock_waiter

    with pytest.raises(DownstreamError):
        project._wait_for_registration(mock_cfn_client, REGISTRATION_TOKEN, False)

    mock_cfn_client.describe_type_registration.assert_called_once_with(
        RegistrationToken=REGISTRATION_TOKEN
    )
    mock_cfn_client.set_type_default_version.assert_not_called()
    mock_waiter.wait.assert_called_once_with(RegistrationToken=REGISTRATION_TOKEN)


def test__write_settings_invalid_runtime(project):
    project.runtime = "foo"
    project.language = LANGUAGE

    with pytest.raises(InternalError):
<<<<<<< HEAD
        project._write_settings("foo")


@pytest.mark.parametrize(
    "docs_schema",
    (
        {},
        {"primaryIdentifier": ["/properties/Id1", "/properties/Id1"]},
        {"primaryIdentifier": ["/properties/Nested/Id1"]},
    ),
)
def test__get_docs_primary_identifier_bad_path(docs_schema):
    ref = Project._get_docs_primary_identifier(docs_schema)
    assert ref is None


def test__get_docs_primary_identifier_good_path():
    ref = Project._get_docs_primary_identifier(
        {"primaryIdentifier": ["/properties/Id1"]}
    )
    assert ref == "Id1"


def test__get_docs_gettable_atts_empty():
    getatt = Project._get_docs_gettable_atts({})
    assert getatt == []


@pytest.mark.parametrize(
    "docs_schema",
    (
        {"readOnlyProperties": ["/properties/Id2"]},
        {"properties": {}, "readOnlyProperties": ["/properties/Id2"]},
        {"properties": {"Id2": {}}, "readOnlyProperties": ["/properties/Id2"]},
    ),
)
def test__get_docs_gettable_atts_bad_path(docs_schema):
    getatt = Project._get_docs_gettable_atts(docs_schema)
    assert getatt == [
        {"name": "Id2", "description": "Returns the <code>Id2</code> value."}
    ]


def test__get_docs_gettable_atts_good_path():
    getatt = Project._get_docs_gettable_atts(
        {
            "properties": {"Id2": {"description": "foo"}},
            "readOnlyProperties": ["/properties/Id2"],
        }
    )
    assert getatt == [{"name": "Id2", "description": "foo"}]
=======
        project.write_settings()
>>>>>>> e1999bcb
<|MERGE_RESOLUTION|>--- conflicted
+++ resolved
@@ -874,8 +874,7 @@
     project.language = LANGUAGE
 
     with pytest.raises(InternalError):
-<<<<<<< HEAD
-        project._write_settings("foo")
+        project._write_settings()
 
 
 @pytest.mark.parametrize(
@@ -925,7 +924,4 @@
             "readOnlyProperties": ["/properties/Id2"],
         }
     )
-    assert getatt == [{"name": "Id2", "description": "foo"}]
-=======
-        project.write_settings()
->>>>>>> e1999bcb
+    assert getatt == [{"name": "Id2", "description": "foo"}]