--- conflicted
+++ resolved
@@ -1509,17 +1509,6 @@
     patch_upload = patch.object(project, "_upload", autospec=True)
     patch_path = patch("rpdk.core.project.Path", return_value=zip_path)
     patch_temp = patch("rpdk.core.project.TemporaryFile", autospec=True)
-<<<<<<< HEAD
-    patch_sdk = patch("rpdk.core.type_schema_loader.create_sdk_session", autospec=True)
-
-    # fmt: off
-    # these context managers can't be wrapped by black, but it removes the \
-    with patch_sdk as mock_sdk, patch_plugin as mock_plugin, patch_path as mock_path, \
-            patch_temp as mock_temp, patch_upload as mock_upload:
-        mock_plugin.get_plugin_information = MagicMock(return_value=PLUGIN_INFORMATION)
-        mock_sdk.return_value.client.side_effect = [MagicMock(), MagicMock()]
-
-=======
     patch_session = patch("rpdk.core.boto_helpers.Boto3Session")
     # fmt: off
     # these context managers can't be wrapped by black, but it removes the \
@@ -1527,7 +1516,6 @@
             patch_temp as mock_temp, patch_upload as mock_upload, patch_session as mock_session:
         mock_plugin.get_plugin_information = MagicMock(return_value=PLUGIN_INFORMATION)
         mock_session.return_value = session
->>>>>>> 89b73d3c
         project.submit(
             True,
             endpoint_url=None,
@@ -1539,7 +1527,6 @@
         )
     # fmt: on
 
-    mock_sdk.assert_called_once_with(region_name=REGION, profile_name=PROFILE)
     mock_temp.assert_not_called()
     mock_path.assert_called_with("{}.zip".format(project.hypenated_name))
     mock_plugin.package.assert_called_once_with(project, ANY)
@@ -2463,22 +2450,6 @@
         },
     }
 
-<<<<<<< HEAD
-    mock_sdk.assert_called_once_with(region_name=None, profile_name=None)
-    assert mock_loader_method.call_args_list == [
-        call("/files/target-schema.json"),
-        call("/files/target-schema-not-for-this-project.json"),
-        call("/files/list-of-target-schemas.json"),
-        call("/files/file-of-valid-json-array-with-a-target-schema.json"),
-    ]
-    TestCase().assertCountEqual(
-        mock_is_registry_checker.call_args_list,
-        [
-            call("AWS::TestHook::Target", "RESOURCE"),
-            call("AWS::TestHookOne::Target", "RESOURCE"),
-            call("AWS::TestHookTwo::Target", "RESOURCE"),
-            call("AWS::ArrayHook::Target", "RESOURCE"),
-=======
     mock_loader.assert_called_once_with(
         set(test_type_info.keys()),
         local_schemas=[
@@ -2486,7 +2457,6 @@
             "/files/target-schema-not-for-this-project.json",
             "/files/list-of-target-schemas.json",
             "/files/file-of-valid-json-array-with-a-target-schema.json",
->>>>>>> 89b73d3c
         ],
         local_info={},
     )
@@ -2594,39 +2564,6 @@
                 "primaryIdentifier": ["/properties/Name"],
                 "additionalProperties": False,
             },
-<<<<<<< HEAD
-            "RESOURCE",
-            "FULLY_MUTTABLE",
-        ),
-    )
-
-    with patch_loader_cfn, pytest.raises(
-        InvalidProjectError
-    ), patch_sdk as mock_sdk, patch_loader_method as mock_loader_method:
-        mock_sdk.return_value.client.side_effect = [MagicMock(), MagicMock()]
-        project._load_target_info(
-            endpoint_url=None,
-            region_name=None,
-            provided_schemas=["/files/target-schema.json"],
-            profile_name=None,
-        )
-
-    mock_sdk.assert_called_once_with(region_name=None, profile_name=None)
-    assert mock_loader_method.call_args_list == [
-        call("/files/target-schema.json"),
-    ]
-
-
-def test__load_target_info_for_hooks_duplicate_schemas(project):
-    project.type_name = HOOK_TYPE_NAME
-    project.artifact_type = ARTIFACT_TYPE_HOOK
-    project.schema = {
-        "handlers": {
-            "preCreate": {
-                "targetNames": ["AWS::TestHook::Target", "AWS::TestHook::OtherTarget"]
-            }
-        }
-=======
             "ProvisioningType": "FULLY_MUTABLE",
             "IsCfnRegistrySupportedType": True,
             "SchemaFileAvailable": True,
@@ -2673,32 +2610,9 @@
             "IsCfnRegistrySupportedType": True,
             "SchemaFileAvailable": True,
         },
->>>>>>> 89b73d3c
     }
 
     mock_loader.assert_called_once_with(
         sorted(test_type_info.keys()), local_schemas=ANY, local_info=test_type_info
     )
-<<<<<<< HEAD
-
-    with patch_sdk as mock_sdk, patch_loader_method as mock_loader_method:
-        mock_sdk.return_value.client.side_effect = [MagicMock(), MagicMock()]
-        with pytest.raises(InvalidProjectError):
-            project._load_target_info(
-                endpoint_url=None,
-                region_name=None,
-                provided_schemas=[
-                    "/files/target-schema.json",
-                    "/files/target-schema-not-for-this-project.json",
-                ],
-                profile_name=None,
-            )
-
-    mock_sdk.assert_called_once_with(region_name=None, profile_name=None)
-    assert mock_loader_method.call_args_list == [
-        call("/files/target-schema.json"),
-        call("/files/target-schema-not-for-this-project.json"),
-    ]
-=======
-    assert len(mock_loader.call_args[1]["local_schemas"]) == 4
->>>>>>> 89b73d3c
+    assert len(mock_loader.call_args[1]["local_schemas"]) == 4