--- conflicted
+++ resolved
@@ -38,17 +38,14 @@
 
 from .utils import CONTENTS_UTF8, UnclosingBytesIO
 
-<<<<<<< HEAD
 if sys.version_info >= (3, 8):  # pragma: no cover
     from zipfile import ZipFile
 else:  # pragma: no cover
     from zipfile38 import ZipFile
 
 
-=======
 ARTIFACT_TYPE_RESOURCE = "RESOURCE"
 ARTIFACT_TYPE_MODULE = "MODULE"
->>>>>>> 4e7d400d
 LANGUAGE = "BQHDBC"
 TYPE_NAME = "AWS::Color::Red"
 MODULE_TYPE_NAME = "AWS::Color::Red::MODULE"
@@ -846,7 +843,7 @@
 
     fragment_file_name = "fragments/fragment.json"
 
-    with zipfile.ZipFile(zip_path, mode="r") as zip_file:
+    with ZipFile(zip_path, mode="r") as zip_file:
         assert set(zip_file.namelist()) == {
             fragment_file_name,
             SCHEMA_UPLOAD_FILENAME,
