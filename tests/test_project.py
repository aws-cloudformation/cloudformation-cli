# fixture and parameter have the same name
# pylint: disable=redefined-outer-name,useless-super-delegation,protected-access
# pylint: disable=too-many-lines
import json
import logging
import os
import random
import string
import sys
from contextlib import contextmanager
from io import StringIO
from pathlib import Path
from shutil import copyfile
from unittest import TestCase
from unittest.mock import ANY, MagicMock, Mock, call, patch

import pytest
import yaml
from botocore.exceptions import ClientError, WaiterError

from rpdk.core.data_loaders import resource_json, resource_stream
from rpdk.core.exceptions import (
    DownstreamError,
    FragmentValidationError,
    InternalError,
    InvalidProjectError,
    SpecValidationError,
)
from rpdk.core.plugin_base import LanguagePlugin
from rpdk.core.project import (
    CFN_METADATA_FILENAME,
    CONFIGURATION_SCHEMA_UPLOAD_FILENAME,
    OVERRIDES_FILENAME,
    SCHEMA_UPLOAD_FILENAME,
    SETTINGS_FILENAME,
    TARGET_INFO_FILENAME,
    Project,
    escape_markdown,
)
from rpdk.core.test import empty_hook_override, empty_override
from rpdk.core.type_schema_loader import TypeSchemaLoader
from rpdk.core.upload import Uploader

from .utils import CONTENTS_UTF8, UnclosingBytesIO

if sys.version_info >= (3, 8):  # pragma: no cover
    from zipfile import ZipFile
else:  # pragma: no cover
    from zipfile38 import ZipFile


ARTIFACT_TYPE_RESOURCE = "RESOURCE"
ARTIFACT_TYPE_MODULE = "MODULE"
ARTIFACT_TYPE_HOOK = "HOOK"
LANGUAGE = "BQHDBC"
TYPE_NAME = "AWS::Color::Red"
MODULE_TYPE_NAME = "AWS::Color::Red::MODULE"
HOOK_TYPE_NAME = "AWS::CFN::HOOK"
REGION = "us-east-1"
ENDPOINT = "cloudformation.beta.com"
RUNTIME = random.choice(
    [
        "noexec",  # cannot be executed, schema only
        "java8",
        "java11",
        "go1.x",
        "python3.7",
        "python3.8",
        "python3.9",
        "dotnetcore2.1",
        "nodejs10.x",
        "nodejs12.x",
        "nodejs14.x",
        "nodejs16.x",
    ]
)
BLANK_CLIENT_ERROR = {"Error": {"Code": "", "Message": ""}}
LOG = logging.getLogger(__name__)
REGISTRATION_TOKEN = "foo"
TYPE_ARN = "arn:aws:cloudformation:us-east-1:123456789012:type/resource/Foo-Bar-Foo"
TYPE_VERSION_ARN = (
    "arn:aws:cloudformation:us-east-1:123456789012:type/resource/Foo-Bar-Foo/00000001"
)
DESCRIBE_TYPE_COMPLETE_RETURN = {
    "TypeArn": TYPE_ARN,
    "TypeVersionArn": TYPE_VERSION_ARN,
    "Description": "Some detailed progress message.",
    "ProgressStatus": "COMPLETE",
}
DESCRIBE_TYPE_FAILED_RETURN = {
    "Description": "Some detailed progress message.",
    "ProgressStatus": "FAILED",
}
CREATE_INPUTS_FILE = "inputs/inputs_1_create.json"
UPDATE_INPUTS_FILE = "inputs/inputs_1_update.json"
INVALID_INPUTS_FILE = "inputs/inputs_1_invalid.json"
PRE_CREATE_INPUTS_FILE = "inputs/inputs_1_pre_create.json"
PRE_UPDATE_INPUTS_FILE = "inputs/inputs_1_pre_update.json"
INVALID_PRE_DELETE_INPUTS_FILE = "inputs/inputs_1_invalid_pre_delete.json"

PLUGIN_INFORMATION = {
    "plugin-version": "2.1.3",
    "plugin-tool-version": "2.0.8",
    "plugin-name": "java",
}


@pytest.mark.parametrize("string", ["^[a-z]$", "([a-z])", ".*", "*."])
def test_escape_markdown_with_regex_names(string):
    assert escape_markdown(string).startswith("\\")


def test_escape_markdown_with_empty_string():
    assert escape_markdown("") == ""
    assert escape_markdown(None) is None


@pytest.mark.parametrize("string", ["Hello", "SomeProperty"])
def test_escape_markdown(string):
    assert escape_markdown(string) == string


@pytest.fixture
def session():
    return Mock(spec_set=["client", "region_name", "get_credentials"])


@pytest.fixture
def project(tmpdir):
    unique_dir = "".join(random.choices(string.ascii_uppercase, k=12))
    return Project(root=tmpdir.mkdir(unique_dir))


@contextmanager
def patch_settings(project, data):
    with patch.object(project, "settings_path", autospec=True) as mock_path:
        mock_path.open.return_value.__enter__.return_value = StringIO(data)
        yield mock_path.open


def test_load_settings_invalid_json(project):
    with patch_settings(project, "") as mock_open:
        with pytest.raises(InvalidProjectError):
            project.load_settings()
    mock_open.assert_called_once_with("r", encoding="utf-8")


def test_load_settings_invalid_settings(project):
    with patch_settings(project, "{}") as mock_open:
        with pytest.raises(InvalidProjectError):
            project.load_settings()
    mock_open.assert_called_once_with("r", encoding="utf-8")


def test_load_settings_invalid_modules_settings(project):
    with patch_settings(project, '{"artifact_type": "MODULE"}') as mock_open:
        with pytest.raises(InvalidProjectError):
            project.load_settings()
    mock_open.assert_called_once_with("r", encoding="utf-8")


def test_load_settings_invalid_hooks_settings(project):
    with patch_settings(project, '{"artifact_type": "HOOK"}') as mock_open:
        with pytest.raises(InvalidProjectError):
            project.load_settings()
    mock_open.assert_called_once_with("r", encoding="utf-8")


def test_load_settings_valid_json_for_resource(project):
    plugin = object()
    data = json.dumps(
        {
            "artifact_type": "RESOURCE",
            "typeName": TYPE_NAME,
            "language": LANGUAGE,
            "runtime": RUNTIME,
            "entrypoint": None,
            "testEntrypoint": None,
            "futureProperty": "value",
        }
    )
    patch_load = patch(
        "rpdk.core.project.load_plugin", autospec=True, return_value=plugin
    )

    with patch_settings(project, data) as mock_open, patch_load as mock_load:
        project.load_settings()

    mock_open.assert_called_once_with("r", encoding="utf-8")
    mock_load.assert_called_once_with(LANGUAGE)
    assert project.type_info == ("AWS", "Color", "Red")
    assert project.type_name == TYPE_NAME
    assert project.language == LANGUAGE
    assert project.artifact_type == ARTIFACT_TYPE_RESOURCE
    assert project._plugin is plugin
    assert project.settings == {}


def test_load_settings_valid_json_for_resource_backward_compatible(project):
    plugin = object()
    data = json.dumps(
        {
            "typeName": TYPE_NAME,
            "language": LANGUAGE,
            "runtime": RUNTIME,
            "entrypoint": None,
            "testEntrypoint": None,
        }
    )
    patch_load = patch(
        "rpdk.core.project.load_plugin", autospec=True, return_value=plugin
    )

    with patch_settings(project, data) as mock_open, patch_load as mock_load:
        project.load_settings()

    mock_open.assert_called_once_with("r", encoding="utf-8")
    mock_load.assert_called_once_with(LANGUAGE)
    assert project.type_info == ("AWS", "Color", "Red")
    assert project.type_name == TYPE_NAME
    assert project.language == LANGUAGE
    assert project.artifact_type == ARTIFACT_TYPE_RESOURCE
    assert project._plugin is plugin
    assert project.settings == {}


def test_load_settings_valid_json_for_module(project):
    plugin = object()
    data = json.dumps(
        {
            "artifact_type": "MODULE",
            "typeName": MODULE_TYPE_NAME,
        }
    )
    patch_load = patch(
        "rpdk.core.project.load_plugin", autospec=True, return_value=plugin
    )

    with patch_settings(project, data) as mock_open, patch_load as mock_load:
        project.load_settings()

    mock_open.assert_called_once_with("r", encoding="utf-8")
    mock_load.assert_not_called()
    assert project.type_info == ("AWS", "Color", "Red", "MODULE")
    assert project.type_name == MODULE_TYPE_NAME
    assert project.language is None
    assert project.artifact_type == ARTIFACT_TYPE_MODULE
    assert project._plugin is None
    assert project.settings == {}


def test_generate_for_modules_succeeds(project):
    project.type_info = ("AWS", "Color", "Red", "MODULE")
    project.artifact_type = ARTIFACT_TYPE_MODULE
    project.generate()
    project.generate_docs()


def test_load_settings_valid_json_for_hook(project):
    plugin = object()
    data = json.dumps(
        {
            "artifact_type": "HOOK",
            "typeName": HOOK_TYPE_NAME,
            "language": LANGUAGE,
            "runtime": RUNTIME,
            "entrypoint": None,
            "testEntrypoint": None,
        }
    )
    patch_load = patch(
        "rpdk.core.project.load_plugin", autospec=True, return_value=plugin
    )

    with patch_settings(project, data) as mock_open, patch_load as mock_load:
        project.load_settings()

    mock_open.assert_called_once_with("r", encoding="utf-8")
    mock_load.assert_called_once_with(LANGUAGE)
    assert project.type_info == ("AWS", "CFN", "HOOK")
    assert project.type_name == HOOK_TYPE_NAME
    assert project.language == LANGUAGE
    assert project.artifact_type == ARTIFACT_TYPE_HOOK
    assert project._plugin is plugin
    assert project.settings == {}


def test_load_schema_settings_not_loaded(project):
    with pytest.raises(InternalError):
        project.load_schema()


def test_load_hook_schema_settings_not_loaded(project):
    with pytest.raises(InternalError):
        project.load_hook_schema()


def test_load_schema_example(project):
    project.type_name = "AWS::Color::Blue"
    project._write_example_schema()
    project.load_schema()


def test_load_configuration_schema_schema_not_loaded(project):
    with pytest.raises(InternalError):
        project.load_configuration_schema()


def test_load_configuration_schema():
    schema_path = str(Path.cwd() / "tests/data/schema/valid")
    project = Project(root=schema_path)
    project.type_info = ("test", "schema", "validtypeconfiguration")
    project.load_schema()
    project.load_configuration_schema()
    assert project.configuration_schema is not None


def test_load_schema_without_type_configuration():
    schema_path = str(Path.cwd() / "tests/data/schema/valid")
    project = Project(root=schema_path)
    project.type_info = ("test", "schema", "without", "typeconfiguration")
    project.load_schema()
    project.load_configuration_schema()
    assert project.configuration_schema is None


def test_write_configuration_schema():
    mock_path = MagicMock(spec=Path)
    project = Project(root=mock_path)
    project.type_info = ("test", "validTypeConfiguration")
    project.write_configuration_schema(mock_path)

    mock_path.open.assert_called_once_with("w", encoding="utf-8")
    mock_f = mock_path.open.return_value.__enter__.return_value
    mock_f.write.assert_has_calls([call("null"), call("\n")])


def test_configuration_schema_filename(project):
    project.type_name = "Vendor::Service::Type"
    assert (
        project.configuration_schema_filename
        == "vendor-service-type-configuration.json"
    )


def test_load_schema_with_typeconfiguration(project):
    patch_settings = patch.object(project, "load_settings")
    patch_schema = patch.object(project, "load_schema")
    patch_configuration_schema = patch.object(project, "load_configuration_schema")
    with patch_settings as mock_settings, patch_schema as mock_schema, patch_configuration_schema as mock_configuration_schema:
        project.load()

    mock_settings.assert_called_once_with()
    mock_schema.assert_called_once_with()
    mock_configuration_schema.assert_called_once_with()


def test_overwrite():
    mock_path = MagicMock(spec=Path)
    Project.overwrite(mock_path, LANGUAGE)

    mock_path.open.assert_called_once_with("w", encoding="utf-8")
    mock_f = mock_path.open.return_value.__enter__.return_value
    mock_f.write.assert_called_once_with(LANGUAGE)


def test_safewrite_overwrite(project):
    path = object()
    contents = object()

    patch_attr = patch.object(project, "overwrite_enabled", True)
    patch_meth = patch.object(project, "overwrite", autospec=True)
    with patch_attr, patch_meth as mock_overwrite:
        project.safewrite(path, contents)

    mock_overwrite.assert_called_once_with(path, contents)


def test_safewrite_doesnt_exist(project, tmpdir):
    path = Path(tmpdir.join("test")).resolve()

    with patch.object(project, "overwrite_enabled", False):
        project.safewrite(path, CONTENTS_UTF8)

    with path.open("r", encoding="utf-8") as f:
        assert f.read() == CONTENTS_UTF8


def test_safewrite_exists(project, tmpdir, caplog):
    caplog.set_level(logging.INFO)
    path = Path(tmpdir.join("test")).resolve()

    with path.open("w", encoding="utf-8") as f:
        f.write(CONTENTS_UTF8)

    with patch.object(project, "overwrite_enabled", False):
        project.safewrite(path, CONTENTS_UTF8)

    last_record = caplog.records[-1]
    assert last_record.levelname == "INFO"
    assert str(path) in last_record.message


def test_generate_no_handlers(project):
    project.schema = {}
    mock_plugin = MagicMock(spec=["generate"])
    with patch.object(project, "_plugin", mock_plugin):
        project.generate()
        project.generate_docs()
    mock_plugin.generate.assert_called_once_with(project)


@pytest.mark.parametrize(
    "schema_path,path",
    [
        ("data/schema/valid/valid_no_type.json", "generate_with_no_type_defined"),
        (
            "data/schema/valid/valid_type_complex.json",
            "generate_with_docs_type_complex",
        ),
        (
            "data/schema/valid/valid_pattern_properties.json",
            "generate_with_docs_pattern_properties",
        ),
        (
            "data/schema/valid/valid_no_properties.json",
            "generate_with_docs_no_properties",
        ),
        (
            "data/schema/valid/valid_nested_property_object.json",
            "generate_with_docs_nested_object",
        ),
        (
            "data/schema/valid/valid_type_composite_primary_identifier.json",
            "generate_with_docs_composite_primary_identifier",
        ),
    ],
)
def test_generate_with_docs(project, tmp_path_factory, schema_path, path):
    project.schema = resource_json(__name__, schema_path)
    project.type_name = "AWS::Color::Red"
    # tmpdir conflicts with other tests, make a unique one
    project.root = tmp_path_factory.mktemp(path)
    mock_plugin = MagicMock(spec=["generate"])
    with patch.object(project, "_plugin", mock_plugin):
        project.generate()
        project.generate_docs()
    mock_plugin.generate.assert_called_once_with(project)

    docs_dir = project.root / "docs"
    readme_file = project.root / "docs" / "README.md"

    assert docs_dir.is_dir()
    assert readme_file.is_file()
    with patch.object(project, "_plugin", mock_plugin):
        project.generate()
    readme_contents = readme_file.read_text(encoding="utf-8")
    assert project.type_name in readme_contents


@pytest.mark.parametrize(
    "schema_path,path",
    [
        (
            "data/schema/hook/valid/valid_hook_configuration.json",
            "generate_docs_with_one_property",
        ),
        (
            "data/schema/hook/valid/valid_hook_configuration_multiple_properties.json",
            "generate_docs_with_multiple_properties",
        ),
        (
            "data/schema/hook/valid/valid_hook_configuration_no_properties.json",
            "generate_docs_with_no_properties",
        ),
        (
            "data/schema/hook/valid/valid_hook_configuration_with_object_property.json",
            "generate_docs_with_object_property",
        ),
        (
            "data/schema/hook/valid/valid_hook_configuration_with_nested_property.json",
            "generate_docs_with_nested_property",
        ),
        (
            "data/schema/hook/valid/valid_hook_configuration_with_complex_properties.json",
            "generate_docs_with_complex_properties",
        ),
    ],
)
def test_generate_docs_for_hook(project, tmp_path_factory, session, schema_path, path):
    project.schema = resource_json(__name__, schema_path)
    project.type_name = "AWS::FooBar::Hook"
    project.artifact_type = ARTIFACT_TYPE_HOOK
    project.load_configuration_schema()
    # tmpdir conflicts with other tests, make a unique one
    project.root = tmp_path_factory.mktemp(path)

    mock_plugin = MagicMock(spec=["generate"])
    patch_session = patch("rpdk.core.boto_helpers.Boto3Session")

    mock_cfn_client = MagicMock(spec=["describe_type"])
    with patch.object(project, "_plugin", mock_plugin), patch_session as mock_session:
        mock_cfn_client.describe_type.return_value = {
            "Schema": {},
            "Type": "",
            "ProvisioningType": "",
        }
        session.client.side_effect = [mock_cfn_client, MagicMock()]
        mock_session.return_value = session
        project.generate()
        project.generate_docs()
    mock_plugin.generate.assert_called_once_with(project)

    docs_dir = project.root / "docs"
    readme_file = project.root / "docs" / "README.md"

    assert docs_dir.is_dir()
    assert readme_file.is_file()
    with patch.object(project, "_plugin", mock_plugin), patch_session as mock_session:
        session.client.side_effect = [mock_cfn_client, MagicMock()]
        mock_session.return_value = session
        project.generate()
    readme_contents = readme_file.read_text(encoding="utf-8")
    assert project.type_name in readme_contents


def test_generate_docs_with_multityped_property(project, tmp_path_factory, session):
    project.schema = resource_json(
        __name__, "data/schema/valid/valid_multityped_property.json"
    )

    project.type_name = "AWS::Color::Red"
    # tmpdir conflicts with other tests, make a unique one
    project.root = tmp_path_factory.mktemp("generate_with_docs_type_complex")
    mock_plugin = MagicMock(spec=["generate"])
    patch_session = patch("rpdk.core.boto_helpers.Boto3Session")
    with patch.object(project, "_plugin", mock_plugin), patch_session as mock_session:
        mock_session.return_value = session
        project.generate()
        project.generate_docs()
    mock_plugin.generate.assert_called_once_with(project)

    docs_dir = project.root / "docs"
    readme_file = project.root / "docs" / "README.md"

    assert docs_dir.is_dir()
    assert readme_file.is_file()
    with patch.object(project, "_plugin", mock_plugin):
        project.generate()
    readme_contents = readme_file.read_text(encoding="utf-8")
    readme_contents_target = resource_stream(
        __name__, "data/schema/target_output/multityped.md"
    )

    read_me_stripped = readme_contents.strip().replace(" ", "")
    read_me_target_stripped = readme_contents_target.read().strip().replace(" ", "")

    LOG.debug("read_me_stripped %s", read_me_stripped)
    LOG.debug("read_me_target_stripped %s", read_me_target_stripped)

    assert project.type_name in readme_contents
    assert read_me_stripped == read_me_target_stripped


def test_generate_docs_with_multiref_property(project, tmp_path_factory):
    project.schema = resource_json(
        __name__, "data/schema/valid/valid_multiref_property.json"
    )

    project.type_name = "AWS::Color::Red"
    # tmpdir conflicts with other tests, make a unique one
    project.root = tmp_path_factory.mktemp("generate_with_docs_type_complex")
    mock_plugin = MagicMock(spec=["generate"])
    with patch.object(project, "_plugin", mock_plugin):
        project.generate()
        project.generate_docs()
    mock_plugin.generate.assert_called_once_with(project)

    docs_dir = project.root / "docs"
    readme_file = project.root / "docs" / "README.md"

    assert docs_dir.is_dir()
    assert readme_file.is_file()
    with patch.object(project, "_plugin", mock_plugin):
        project.generate()
    readme_contents = readme_file.read_text(encoding="utf-8")
    readme_contents_target = resource_stream(
        __name__, "data/schema/target_output/multiref.md"
    )

    read_me_stripped = readme_contents.strip().replace(" ", "")
    read_me_target_stripped = readme_contents_target.read().strip().replace(" ", "")

    LOG.debug("read_me_stripped %s", read_me_stripped)
    LOG.debug("read_me_target_stripped %s", read_me_target_stripped)

    assert project.type_name in readme_contents
    assert read_me_stripped == read_me_target_stripped


def test_generate_with_docs_invalid_property_type(project, tmp_path_factory):
    project.schema = resource_json(
        __name__, "data/schema/invalid/invalid_property_type_invalid.json"
    )
    project.type_name = "AWS::Color::Red"
    # tmpdir conflicts with other tests, make a unique one
    project.root = tmp_path_factory.mktemp("generate_with_docs_invalid_property_type")
    mock_plugin = MagicMock(spec=["generate"])
    with patch.object(project, "_plugin", mock_plugin):
        # skip actual generation
        project.generate_docs()

    docs_dir = project.root / "docs"
    readme_file = project.root / "docs" / "README.md"

    assert docs_dir.is_dir()
    assert readme_file.is_file()
    with patch.object(project, "_plugin", mock_plugin):
        project.generate()
        project.generate_docs()
    readme_contents = readme_file.read_text(encoding="utf-8")
    assert project.type_name in readme_contents


def test_generate_with_docs_no_type(project, tmp_path_factory):
    project.schema = {"properties": {}}
    # tmpdir conflicts with other tests, make a unique one
    project.root = tmp_path_factory.mktemp("generate_with_docs_no_type")
    mock_plugin = MagicMock(spec=["generate"])
    with patch.object(project, "_plugin", mock_plugin):
        project.generate()
        project.generate_docs()
    mock_plugin.generate.assert_called_once_with(project)

    docs_dir = project.root / "docs"

    assert not docs_dir.is_dir()


def test_generate_with_docs_twice(project, tmp_path_factory):
    project.schema = {"properties": {}}
    project.type_name = "AWS::Color::Red"
    # tmpdir conflicts with other tests, make a unique one
    project.root = tmp_path_factory.mktemp("generate_with_docs_twice")
    mock_plugin = MagicMock(spec=["generate"])
    with patch.object(project, "_plugin", mock_plugin):
        project.generate()
        project.generate_docs()
    mock_plugin.generate.assert_called_once_with(project)

    docs_dir = project.root / "docs"
    readme_file = docs_dir / "README.md"

    assert docs_dir.is_dir()
    assert readme_file.is_file()
    with patch.object(project, "_plugin", mock_plugin):
        project.generate()
        project.generate_docs()
    assert docs_dir.is_dir()
    assert readme_file.is_file()
    with patch.object(project, "_plugin", mock_plugin):
        project.generate()
        project.generate_docs()
    readme_contents = readme_file.read_text(encoding="utf-8")
    assert project.type_name in readme_contents


def test_generate_handlers(project, tmpdir):
    project.type_name = "Test::Handler::Test"
    expected_actions = {"createAction", "readAction"}
    project.schema = {
        "handlers": {
            "create": {"permissions": ["createAction", "readAction"]},
            "read": {"permissions": ["readAction", ""]},
        }
    }
    project.root = tmpdir
    mock_plugin = MagicMock(spec=["generate"])
    with patch.object(project, "_plugin", mock_plugin):
        project.generate()

    role_path = project.root / "resource-role.yaml"
    with role_path.open("r", encoding="utf-8") as f:
        template = yaml.safe_load(f.read())

    action_list = template["Resources"]["ExecutionRole"]["Properties"]["Policies"][0][
        "PolicyDocument"
    ]["Statement"][0]["Action"]

    assert all(action in expected_actions for action in action_list)
    assert len(action_list) == len(expected_actions)
    assert template["Outputs"]["ExecutionRoleArn"]
    mock_plugin.generate.assert_called_once_with(project)


@pytest.mark.parametrize(
    "schema",
    ({"handlers": {"create": {"permissions": [""]}}}, {"handlers": {"create": {}}}),
)
def test_generate_handlers_deny_all(project, tmpdir, schema):
    project.type_name = "Test::Handler::Test"
    project.schema = schema
    project.root = tmpdir
    mock_plugin = MagicMock(spec=["generate"])
    with patch.object(project, "_plugin", mock_plugin):
        project.generate()

    role_path = project.root / "resource-role.yaml"
    with role_path.open("r", encoding="utf-8") as f:
        template = yaml.safe_load(f.read())

    statement = template["Resources"]["ExecutionRole"]["Properties"]["Policies"][0][
        "PolicyDocument"
    ]["Statement"][0]
    assert statement["Effect"] == "Deny"
    assert statement["Action"][0] == "*"
    mock_plugin.generate.assert_called_once_with(project)


@pytest.mark.parametrize(
    "schema,result",
    (
        ({"handlers": {"create": {"timeoutInMinutes": 720}}}, 43200),
        ({"handlers": {"create": {"timeoutInMinutes": 2}}}, 3600),
        ({"handlers": {"create": {"timeoutInMinutes": 90}}}, 6300),
        (
            {
                "handlers": {
                    "create": {"timeoutInMinutes": 70},
                    "update": {"timeoutInMinutes": 90},
                }
            },
            6300,
        ),
        ({"handlers": {"create": {}}}, 8400),
        ({"handlers": {"create": {"timeoutInMinutes": 90}, "read": {}}}, 8400),
    ),
)
def test_generate_handlers_role_session_timeout(project, tmpdir, schema, result):
    project.type_name = "Test::Handler::Test"
    project.schema = schema
    project.root = tmpdir
    mock_plugin = MagicMock(spec=["generate"])
    with patch.object(project, "_plugin", mock_plugin):
        project.generate()

    role_path = project.root / "resource-role.yaml"
    with role_path.open("r", encoding="utf-8") as f:
        template = yaml.safe_load(f.read())

    max_session_timeout = template["Resources"]["ExecutionRole"]["Properties"][
        "MaxSessionDuration"
    ]
    assert max_session_timeout == result

    mock_plugin.generate.assert_called_once_with(project)


def test_init_resource(project):
    type_name = "AWS::Color::Red"

    mock_plugin = MagicMock(spec=["init"])
    patch_load_plugin = patch(
        "rpdk.core.project.load_plugin", autospec=True, return_value=mock_plugin
    )

    with patch_load_plugin as mock_load_plugin:
        project.init(type_name, LANGUAGE)

    mock_load_plugin.assert_called_once_with(LANGUAGE)
    mock_plugin.init.assert_called_once_with(project)

    assert project.type_info == ("AWS", "Color", "Red")
    assert project.type_name == type_name
    assert project.language == LANGUAGE
    assert project.artifact_type == ARTIFACT_TYPE_RESOURCE
    assert project._plugin is mock_plugin
    assert project.settings == {}

    with project.settings_path.open("r", encoding="utf-8") as f:
        assert json.load(f)

    # ends with newline
    with project.settings_path.open("rb") as f:
        f.seek(-1, os.SEEK_END)
        assert f.read() == b"\n"

    with project.schema_path.open("r", encoding="utf-8") as f:
        assert json.load(f)

    for file_inputs in (
        "inputs_1_create.json",
        "inputs_1_update.json",
        "inputs_1_invalid.json",
    ):
        path_file = project.example_inputs_path / file_inputs
        with path_file.open("r", encoding="utf-8") as f:
            assert json.load(f)

    # ends with newline
    with project.schema_path.open("rb") as f:
        f.seek(-1, os.SEEK_END)
        assert f.read() == b"\n"


def test_generate_hook_handlers(project, tmpdir, session):
    project.type_name = "Test::Handler::Test"
    project.artifact_type = ARTIFACT_TYPE_HOOK
    expected_actions = {"preCreateAction", "preDeleteAction"}
    project.schema = {
        "handlers": {
            "preCreate": {"permissions": ["preCreateAction", "preDeleteAction"]},
            "preDelete": {"permissions": ["preDeleteAction", ""]},
        }
    }
    project.root = tmpdir
    mock_plugin = MagicMock(spec=["generate"])
    patch_session = patch_session = patch("rpdk.core.boto_helpers.Boto3Session")
    with patch.object(project, "_plugin", mock_plugin), patch_session as mock_session:
        mock_session.return_value = session
        project.generate()

    role_path = project.root / "hook-role.yaml"
    with role_path.open("r", encoding="utf-8") as f:
        template = yaml.safe_load(f.read())

    action_list = template["Resources"]["ExecutionRole"]["Properties"]["Policies"][0][
        "PolicyDocument"
    ]["Statement"][0]["Action"]

    assert all(action in expected_actions for action in action_list)
    assert len(action_list) == len(expected_actions)
    assert template["Outputs"]["ExecutionRoleArn"]
    mock_plugin.generate.assert_called_once_with(project)


@pytest.mark.parametrize(
    "schema",
    (
        {"handlers": {"preCreate": {"permissions": [""]}}},
        {"handlers": {"preCreate": {}}},
    ),
)
def test_generate_hook_handlers_deny_all(project, tmpdir, schema):
    project.type_name = "Test::Handler::Test"
    project.artifact_type = ARTIFACT_TYPE_HOOK
    project.schema = schema
    project.root = tmpdir
    mock_plugin = MagicMock(spec=["generate"])
    with patch.object(project, "_plugin", mock_plugin), patch(
        "rpdk.core.boto_helpers.Boto3Session"
    ) as session:
        session.return_value = session()
        project.generate()

    role_path = project.root / "hook-role.yaml"
    with role_path.open("r", encoding="utf-8") as f:
        template = yaml.safe_load(f.read())

    statement = template["Resources"]["ExecutionRole"]["Properties"]["Policies"][0][
        "PolicyDocument"
    ]["Statement"][0]
    assert statement["Effect"] == "Deny"
    assert statement["Action"][0] == "*"
    mock_plugin.generate.assert_called_once_with(project)


@pytest.mark.parametrize(
    "schema,result",
    (
        ({"handlers": {"preCreate": {"timeoutInMinutes": 720}}}, 43200),
        ({"handlers": {"preCreate": {"timeoutInMinutes": 2}}}, 3600),
        ({"handlers": {"preCreate": {"timeoutInMinutes": 90}}}, 6300),
        (
            {
                "handlers": {
                    "preCreate": {"timeoutInMinutes": 70},
                    "preUpdate": {"timeoutInMinutes": 90},
                }
            },
            6300,
        ),
        ({"handlers": {"preCreate": {}}}, 8400),
        ({"handlers": {"preCreate": {"timeoutInMinutes": 90}, "preDelete": {}}}, 8400),
    ),
)
def test_generate__hook_handlers_role_session_timeout(
    project, tmpdir, schema, result, session
):
    project.type_name = "Test::Handler::Test"
    project.artifact_type = ARTIFACT_TYPE_HOOK
    project.schema = schema
    project.root = tmpdir
    mock_plugin = MagicMock(spec=["generate"])
    patch_session = patch("rpdk.core.boto_helpers.Boto3Session")
    with patch.object(project, "_plugin", mock_plugin), patch_session as mock_session:
        mock_session.return_value = session
        project.generate()

    role_path = project.root / "hook-role.yaml"
    with role_path.open("r", encoding="utf-8") as f:
        template = yaml.safe_load(f.read())

    max_session_timeout = template["Resources"]["ExecutionRole"]["Properties"][
        "MaxSessionDuration"
    ]
    assert max_session_timeout == result

    mock_plugin.generate.assert_called_once_with(project)


def test_init_hook(project):
    type_name = "AWS::CFN::HOOK"

    mock_plugin = MagicMock(spec=["init"])
    patch_load_plugin = patch(
        "rpdk.core.project.load_plugin", autospec=True, return_value=mock_plugin
    )

    with patch_load_plugin as mock_load_plugin:
        project.init_hook(type_name, LANGUAGE)

    mock_load_plugin.assert_called_once_with(LANGUAGE)
    mock_plugin.init.assert_called_once_with(project)

    assert project.type_info == ("AWS", "CFN", "HOOK")
    assert project.type_name == type_name
    assert project.language == LANGUAGE
    assert project.artifact_type == ARTIFACT_TYPE_HOOK
    assert project._plugin is mock_plugin
    assert project.settings == {}

    with project.settings_path.open("r", encoding="utf-8") as f:
        assert json.load(f)

    # ends with newline
    with project.settings_path.open("rb") as f:
        f.seek(-1, os.SEEK_END)
        assert f.read() == b"\n"

    with project.schema_path.open("r", encoding="utf-8") as f:
        assert json.load(f)

    # ends with newline
    with project.schema_path.open("rb") as f:
        f.seek(-1, os.SEEK_END)
        assert f.read() == b"\n"


def test_init_module(project):
    type_name = "AWS::Color::Red"

    mock_plugin = MagicMock(spec=["init"])
    patch_load_plugin = patch(
        "rpdk.core.project.load_plugin", autospec=True, return_value=mock_plugin
    )

    with patch_load_plugin as mock_load_plugin:
        project.init_module(type_name)

    mock_load_plugin.assert_not_called()
    mock_plugin.init.assert_not_called()

    assert project.type_info == ("AWS", "Color", "Red")
    assert project.type_name == type_name
    assert project.language is None
    assert project.artifact_type == ARTIFACT_TYPE_MODULE
    assert project._plugin is None
    assert project.settings == {}

    with project.settings_path.open("r", encoding="utf-8") as f:
        assert json.load(f)

    # ends with newline
    with project.settings_path.open("rb") as f:
        f.seek(-1, os.SEEK_END)
        assert f.read() == b"\n"


def test_load_invalid_schema(project):
    patch_settings = patch.object(project, "load_settings")
    patch_schema = patch.object(
        project, "load_schema", side_effect=SpecValidationError("")
    )
    with patch_settings as mock_settings, patch_schema as mock_schema, pytest.raises(
        InvalidProjectError
    ) as excinfo:
        project.load()

    mock_settings.assert_called_once_with()
    mock_schema.assert_called_once_with()

    assert "invalid" in str(excinfo.value)


def test_load_invalid_hook_schema(project):
    project.artifact_type = "HOOK"
    project.type_name = "AWS::CFN::HOOK"
    patch_settings = patch.object(
        project, "load_settings", return_value={"artifact_type": "HOOK"}
    )
    patch_schema = patch.object(
        project, "load_hook_schema", side_effect=SpecValidationError("")
    )
    with patch_settings as mock_settings, patch_schema as mock_schema, pytest.raises(
        InvalidProjectError
    ) as excinfo:
        project.load()

    mock_settings.assert_called_once_with()
    mock_schema.assert_called_once_with()

    assert "invalid" in str(excinfo.value)


def test_load_module_project_succeeds(project, tmp_path_factory):
    project.artifact_type = "MODULE"
    project.type_name = "Unit::Test::Malik::MODULE"
    project.root = tmp_path_factory.mktemp("load_module_test")
    os.mkdir(os.path.join(project.root, "fragments"))
    copyfile(
        os.path.join(
            os.path.dirname(__file__),
            "data/sample_fragments/fragments/valid_fragment.json",
        ),
        os.path.join(project.root, "fragments/valid_fragment.json"),
    )
    patch_load_settings = patch.object(
        project, "load_settings", return_value={"artifact_type": "MODULE"}
    )

    assert not os.path.exists(os.path.join(project.root, "schema.json"))
    with patch_load_settings:
        project.load()
    assert os.path.exists(os.path.join(project.root, "schema.json"))


def test_load_resource_succeeds(project):
    project.artifact_type = "Resource"
    project.type_name = "Unit::Test::Resource"
    patch_load_settings = patch.object(
        project, "load_settings", return_value={"artifact_type": "RESOURCE"}
    )
    project._write_example_schema()
    with patch_load_settings:
        project.load()


def test_load_hook_succeeds(project):
    project.artifact_type = "HOOK"
    project.type_name = "AWS::CFN::HOOK"
    patch_load_settings = patch.object(
        project, "load_settings", return_values={"artifact_type": "HOOK"}
    )
    project._write_example_hook_schema()
    with patch_load_settings:
        project.load()


def test_load_module_project_with_invalid_fragments(project):
    project.artifact_type = "MODULE"
    project.type_name = "Unit::Test::Malik::MODULE"
    patch_load_settings = patch.object(
        project, "load_settings", return_value={"artifact_type": "MODULE"}
    )
    patch_validate = patch.object(
        project, "_validate_fragments", side_effect=FragmentValidationError
    )
    with patch_load_settings, patch_validate, pytest.raises(InvalidProjectError):
        project.load()


def test_schema_not_found(project):
    patch_settings = patch.object(project, "load_settings")
    patch_schema = patch.object(project, "load_schema", side_effect=FileNotFoundError)
    with patch_settings as mock_settings, patch_schema as mock_schema, pytest.raises(
        InvalidProjectError
    ) as excinfo:
        project.load()

    mock_settings.assert_called_once_with()
    mock_schema.assert_called_once_with()

    assert "not found" in str(excinfo.value)


def test_hook_schema_not_found(project):
    project.artifact_type = "HOOK"
    project.type_name = "AWS::CFN::HOOK"
    patch_settings = patch.object(
        project, "load_settings", return_value={"artifact_type": "HOOK"}
    )
    patch_schema = patch.object(
        project, "load_hook_schema", side_effect=FileNotFoundError
    )
    with patch_settings as mock_settings, patch_schema as mock_schema, pytest.raises(
        InvalidProjectError
    ) as excinfo:
        project.load()

    mock_settings.assert_called_once_with()
    mock_schema.assert_called_once_with()

    assert "not found" in str(excinfo.value)


def test_settings_not_found(project):
    patch_settings = patch.object(
        project, "load_settings", side_effect=FileNotFoundError
    )
    patch_schema = patch.object(project, "load_schema")

    with patch_settings as mock_settings, patch_schema as mock_schema, pytest.raises(
        InvalidProjectError
    ) as excinfo:
        project.load()

    mock_settings.assert_called_once_with()
    mock_schema.assert_not_called()

    assert "not found" in str(excinfo.value)
    assert "init" in str(excinfo.value)


def create_input_file(base):
    path = base / "inputs"
    os.mkdir(path, mode=0o777)

    path_create = base / CREATE_INPUTS_FILE
    with path_create.open("w", encoding="utf-8") as f:
        f.write("{}")

    path_update = base / UPDATE_INPUTS_FILE
    with path_update.open("w", encoding="utf-8") as f:
        f.write("{}")

    path_invalid = base / INVALID_INPUTS_FILE
    with path_invalid.open("w", encoding="utf-8") as f:
        f.write("{}")


def create_hook_input_file(base):
    path = base / "inputs"
    os.mkdir(path, mode=0o777)

    path_pre_create = base / PRE_CREATE_INPUTS_FILE
    with path_pre_create.open("w", encoding="utf-8") as f:
        f.write(json.dumps({TYPE_NAME: {"resourceProperties": {}}}))

    path_pre_update = base / PRE_UPDATE_INPUTS_FILE
    with path_pre_update.open("w", encoding="utf-8") as f:
        f.write(
            json.dumps(
                {
                    TYPE_NAME: {
                        "resourceProperties": {},
                        "previousResourceProperties": {},
                    }
                }
            )
        )

    path_invalid_pre_delete = base / INVALID_PRE_DELETE_INPUTS_FILE
    with path_invalid_pre_delete.open("w", encoding="utf-8") as f:
        f.write(json.dumps({TYPE_NAME: {"resourceProperties": {}}}))

    path_invalid = base / INVALID_INPUTS_FILE
    with path_invalid.open("w", encoding="utf-8") as f:
        f.write(json.dumps({TYPE_NAME: {"resourceProperties": {}}}))


def _get_target_schema_filename(target_name):
    return "{}.json".format("-".join(s.lower() for s in target_name.split("::")))


def create_target_schema_file(base, target_schema):
    path = base / "target-schemas"
    os.mkdir(path, mode=0o777)

    schema_filename = _get_target_schema_filename(target_schema["typeName"])

    path_target_schema = base / "target-schemas" / schema_filename
    with path_target_schema.open("w", encoding="utf-8") as f:
        f.write(json.dumps(target_schema, indent=4))


# pylint: disable=too-many-arguments, too-many-locals, too-many-statements
@pytest.mark.parametrize("is_type_configuration_available", (False, True))
def test_submit_dry_run(project, is_type_configuration_available):
    project.type_name = TYPE_NAME
    project.runtime = RUNTIME
    project.language = LANGUAGE
    project.artifact_type = ARTIFACT_TYPE_RESOURCE
    zip_path = project.root / "test.zip"

    with project.schema_path.open("w", encoding="utf-8") as f:
        f.write(CONTENTS_UTF8)
    os.utime(project.schema_path, (1602179630, 10000))

    if is_type_configuration_available:
        project.configuration_schema = {"properties": {}}

    with project.overrides_path.open("w", encoding="utf-8") as f:
        f.write(json.dumps(empty_override()))

    create_input_file(project.root)

    project.write_settings()

    patch_plugin = patch.object(project, "_plugin", spec=LanguagePlugin)
    patch_upload = patch.object(project, "_upload", autospec=True)
    patch_path = patch("rpdk.core.project.Path", return_value=zip_path)
    patch_temp = patch("rpdk.core.project.TemporaryFile", autospec=True)

    # fmt: off
    # these context managers can't be wrapped by black, but it removes the \
    with patch_plugin as mock_plugin, patch_path as mock_path, \
            patch_temp as mock_temp, patch_upload as mock_upload:
        mock_plugin.get_plugin_information = MagicMock(return_value=PLUGIN_INFORMATION)

        project.submit(
            True,
            endpoint_url=ENDPOINT,
            region_name=REGION,
            role_arn=None,
            use_role=True,
            set_default=False
        )
    # fmt: on

    mock_temp.assert_not_called()
    mock_path.assert_called_with("{}.zip".format(project.hypenated_name))
    mock_plugin.package.assert_called_once_with(project, ANY)
    mock_upload.assert_not_called()

<<<<<<< HEAD
    file_set = {
        SCHEMA_UPLOAD_FILENAME,
        SETTINGS_FILENAME,
        OVERRIDES_FILENAME,
        CREATE_INPUTS_FILE,
        INVALID_INPUTS_FILE,
        UPDATE_INPUTS_FILE,
        CFN_METADATA_FILENAME,
    }
    with zipfile.ZipFile(zip_path, mode="r") as zip_file:
        if is_type_configuration_available:
            file_set.add(CONFIGURATION_SCHEMA_UPLOAD_FILENAME)
            assert set(zip_file.namelist()) == file_set
        else:
            assert set(zip_file.namelist()) == file_set

        if is_type_configuration_available:
            file_set.add(CONFIGURATION_SCHEMA_UPLOAD_FILENAME)
            assert set(zip_file.namelist()) == file_set
        else:
            assert set(zip_file.namelist()) == file_set
=======
    # pylint: disable=unexpected-keyword-arg
    with ZipFile(zip_path, mode="r", strict_timestamps=False) as zip_file:
        assert set(zip_file.namelist()) == {
            SCHEMA_UPLOAD_FILENAME,
            SETTINGS_FILENAME,
            OVERRIDES_FILENAME,
            CREATE_INPUTS_FILE,
            INVALID_INPUTS_FILE,
            UPDATE_INPUTS_FILE,
        }
>>>>>>> d114cbf2
        schema_contents = zip_file.read(SCHEMA_UPLOAD_FILENAME).decode("utf-8")
        assert schema_contents == CONTENTS_UTF8
        if is_type_configuration_available:
            configuration_schema_contents = zip_file.read(
                CONFIGURATION_SCHEMA_UPLOAD_FILENAME
            ).decode("utf-8")
            assert configuration_schema_contents == json.dumps(
                project.configuration_schema, indent=4
            )
        settings = json.loads(zip_file.read(SETTINGS_FILENAME).decode("utf-8"))
        assert settings["runtime"] == RUNTIME
        overrides = json.loads(zip_file.read(OVERRIDES_FILENAME).decode("utf-8"))
        assert "CREATE" in overrides
        # https://docs.python.org/3/library/zipfile.html#zipfile.ZipFile.testzip
        input_create = json.loads(zip_file.read(CREATE_INPUTS_FILE).decode("utf-8"))
        assert input_create == {}
        input_invalid = json.loads(zip_file.read(INVALID_INPUTS_FILE).decode("utf-8"))
        assert input_invalid == {}
        input_update = json.loads(zip_file.read(UPDATE_INPUTS_FILE).decode("utf-8"))
        assert input_update == {}
        assert zip_file.testzip() is None
        metadata_info = json.loads(zip_file.read(CFN_METADATA_FILENAME).decode("utf-8"))
        assert "cli-version" in metadata_info
        assert "plugin-version" in metadata_info
        assert "plugin-tool-version" in metadata_info


# pylint: disable=too-many-locals
def test_submit_dry_run_modules(project):
    project.type_name = MODULE_TYPE_NAME
    project.runtime = RUNTIME
    project.language = LANGUAGE
    project.artifact_type = ARTIFACT_TYPE_MODULE
    project.fragment_dir = project.root / "fragments"
    zip_path = project.root / "test.zip"
    schema_path = project.root / "schema.json"
    fragment_path = project.root / "fragments" / "fragment.json"

    with project.schema_path.open("w", encoding="utf-8") as f:
        f.write(CONTENTS_UTF8)

    with schema_path.open("w", encoding="utf-8") as f:
        f.write(CONTENTS_UTF8)

    if not os.path.exists(project.root / "fragments"):
        os.mkdir(project.root / "fragments")

    with fragment_path.open("w", encoding="utf-8") as f:
        f.write(CONTENTS_UTF8)

    with project.overrides_path.open("w", encoding="utf-8") as f:
        f.write(json.dumps(empty_override()))

    project.write_settings()

    patch_plugin = patch.object(project, "_plugin", spec=LanguagePlugin)
    patch_upload = patch.object(project, "_upload", autospec=True)
    patch_path = patch("rpdk.core.project.Path", return_value=zip_path)
    patch_temp = patch("rpdk.core.project.TemporaryFile", autospec=True)

    # fmt: off
    # these context managers can't be wrapped by black, but it removes the \
    with patch_plugin as mock_plugin, patch_path as mock_path, \
            patch_temp as mock_temp, patch_upload as mock_upload:
        project.submit(
            True,
            endpoint_url=ENDPOINT,
            region_name=REGION,
            role_arn=None,
            use_role=True,
            set_default=False
        )
    # fmt: on

    mock_temp.assert_not_called()
    mock_path.assert_called_with("{}.zip".format(project.hypenated_name))
    mock_plugin.package.assert_not_called()
    mock_upload.assert_not_called()

    fragment_file_name = "fragments/fragment.json"

    with ZipFile(zip_path, mode="r") as zip_file:
        assert set(zip_file.namelist()) == {
            fragment_file_name,
            SCHEMA_UPLOAD_FILENAME,
            SETTINGS_FILENAME,
            OVERRIDES_FILENAME,
        }
        schema_contents = zip_file.read(SCHEMA_UPLOAD_FILENAME).decode("utf-8")
        assert schema_contents == CONTENTS_UTF8
        overrides = json.loads(zip_file.read(OVERRIDES_FILENAME).decode("utf-8"))
        assert "CREATE" in overrides
        # https://docs.python.org/3/library/zipfile.html#zipfile.ZipFile.testzip
        assert zip_file.testzip() is None


# pylint: disable=too-many-arguments, too-many-locals, too-many-statements
def test_submit_dry_run_hooks(project):
    project.type_name = TYPE_NAME
    project.runtime = RUNTIME
    project.language = LANGUAGE
    project.artifact_type = ARTIFACT_TYPE_HOOK
    zip_path = project.root / "test.zip"

    with project.schema_path.open("w", encoding="utf-8") as f:
        f.write(CONTENTS_UTF8)

    project.configuration_schema = {
        "CloudFormationConfiguration": {"HookConfiguration": {"Properties": {}}}
    }

    with project.overrides_path.open("w", encoding="utf-8") as f:
        f.write(json.dumps(empty_hook_override()))

    create_input_file(project.root)

    project.write_settings()

    patch_plugin = patch.object(project, "_plugin", spec=LanguagePlugin)
    patch_upload = patch.object(project, "_upload", autospec=True)
    patch_path = patch("rpdk.core.project.Path", return_value=zip_path)
    patch_temp = patch("rpdk.core.project.TemporaryFile", autospec=True)

    # fmt: off
    # these context managers can't be wrapped by black, but it removes the \
    with patch_plugin as mock_plugin, patch_path as mock_path, \
            patch_temp as mock_temp, patch_upload as mock_upload:
        mock_plugin.get_plugin_information = MagicMock(return_value=PLUGIN_INFORMATION)

        project.submit(
            True,
            endpoint_url=ENDPOINT,
            region_name=REGION,
            role_arn=None,
            use_role=True,
            set_default=False
        )
    # fmt: on

    mock_temp.assert_not_called()
    mock_path.assert_called_with("{}.zip".format(project.hypenated_name))
    mock_plugin.package.assert_called_once_with(project, ANY)
    mock_upload.assert_not_called()

    file_set = {
        SCHEMA_UPLOAD_FILENAME,
        SETTINGS_FILENAME,
        OVERRIDES_FILENAME,
        CREATE_INPUTS_FILE,
        INVALID_INPUTS_FILE,
        UPDATE_INPUTS_FILE,
        CFN_METADATA_FILENAME,
        CONFIGURATION_SCHEMA_UPLOAD_FILENAME,
        TARGET_INFO_FILENAME,
    }
    with zipfile.ZipFile(zip_path, mode="r") as zip_file:
        assert set(zip_file.namelist()) == file_set

        schema_contents = zip_file.read(SCHEMA_UPLOAD_FILENAME).decode("utf-8")
        assert schema_contents == CONTENTS_UTF8

        configuration_schema_contents = zip_file.read(
            CONFIGURATION_SCHEMA_UPLOAD_FILENAME
        ).decode("utf-8")
        assert configuration_schema_contents == json.dumps(
            project.configuration_schema, indent=4
        )

        settings = json.loads(zip_file.read(SETTINGS_FILENAME).decode("utf-8"))
        assert settings["runtime"] == RUNTIME
        overrides = json.loads(zip_file.read(OVERRIDES_FILENAME).decode("utf-8"))
        assert "CREATE_PRE_PROVISION" in overrides
        # https://docs.python.org/3/library/zipfile.html#zipfile.ZipFile.testzip
        assert zip_file.testzip() is None
        metadata_info = json.loads(zip_file.read(CFN_METADATA_FILENAME).decode("utf-8"))
        assert "cli-version" in metadata_info
        assert "plugin-version" in metadata_info
        assert "plugin-tool-version" in metadata_info


# pylint: disable=too-many-arguments, too-many-locals, too-many-statements
def test_submit_dry_run_hooks_with_target_info(project, session):
    schema = {
        "typeName": "AWS::FOO::BAR",
        "description": "test schema",
        "typeConfiguration": {
            "properties": {"foo": {"type": "string"}},
            "additionalProperties": False,
        },
        "handlers": {
            "preCreate": {
                "targetNames": [TYPE_NAME],
            }
        },
        "additionalProperties": False,
    }

    target_info = {
        TYPE_NAME: {
            "TargetName": TYPE_NAME,
            "TargetType": "RESOURCE",
            "Schema": {
                "typeName": TYPE_NAME,
                "description": "test description",
                "additionalProperties": False,
                "properties": {
                    "Id": {"type": "string"},
                },
                "required": [],
                "primaryIdentifier": ["/properties/Id"],
            },
            "ProvisioningType": "FULLY_MUTTABLE",
            "IsCfnRegistrySupportedType": True,
            "SchemaFileAvailable": True,
        },
    }

    project.type_name = TYPE_NAME
    project.runtime = RUNTIME
    project.language = LANGUAGE
    project.artifact_type = ARTIFACT_TYPE_HOOK
    project.schema = schema
    zip_path = project.root / "test.zip"

    with project.schema_path.open("w", encoding="utf-8") as f:
        f.write(json.dumps(schema, indent=4))

    project.configuration_schema = {
        "CloudFormationConfiguration": {"HookConfiguration": {"Properties": {}}}
    }

    with project.overrides_path.open("w", encoding="utf-8") as f:
        f.write(json.dumps(empty_hook_override()))

    with project.target_info_path.open("w", encoding="utf-8") as f:
        f.write(json.dumps({TYPE_NAME: {"ProvisioningType": "FULLY_MUTTABLE"}}))

    create_hook_input_file(project.root)

    create_target_schema_file(project.root, target_info[TYPE_NAME]["Schema"])

    project.write_settings()

    patch_plugin = patch.object(project, "_plugin", spec=LanguagePlugin)
    patch_upload = patch.object(project, "_upload", autospec=True)
    patch_path = patch("rpdk.core.project.Path", return_value=zip_path)
    patch_temp = patch("rpdk.core.project.TemporaryFile", autospec=True)
    patch_session = patch("rpdk.core.boto_helpers.Boto3Session")
    # fmt: off
    # these context managers can't be wrapped by black, but it removes the \
    with patch_plugin as mock_plugin, patch_path as mock_path, \
            patch_temp as mock_temp, patch_upload as mock_upload, patch_session as mock_session:
        mock_plugin.get_plugin_information = MagicMock(return_value=PLUGIN_INFORMATION)
        mock_session.return_value = session
        project.submit(
            True,
            endpoint_url=None,
            region_name=REGION,
            role_arn=None,
            use_role=True,
            set_default=False
        )
    # fmt: on

    mock_temp.assert_not_called()
    mock_path.assert_called_with("{}.zip".format(project.hypenated_name))
    mock_plugin.package.assert_called_once_with(project, ANY)
    mock_upload.assert_not_called()

    file_set = {
        SCHEMA_UPLOAD_FILENAME,
        SETTINGS_FILENAME,
        OVERRIDES_FILENAME,
        PRE_CREATE_INPUTS_FILE,
        PRE_UPDATE_INPUTS_FILE,
        INVALID_PRE_DELETE_INPUTS_FILE,
        INVALID_INPUTS_FILE,
        CFN_METADATA_FILENAME,
        CONFIGURATION_SCHEMA_UPLOAD_FILENAME,
        TARGET_INFO_FILENAME,
        "target-schemas/aws-color-red.json",
    }
    with zipfile.ZipFile(zip_path, mode="r") as zip_file:
        assert set(zip_file.namelist()) == file_set

        schema_contents = zip_file.read(SCHEMA_UPLOAD_FILENAME).decode("utf-8")
        assert json.loads(schema_contents) == schema

        configuration_schema_contents = zip_file.read(
            CONFIGURATION_SCHEMA_UPLOAD_FILENAME
        ).decode("utf-8")
        assert configuration_schema_contents == json.dumps(
            project.configuration_schema, indent=4
        )
        zip_file.printdir()
        settings = json.loads(zip_file.read(SETTINGS_FILENAME).decode("utf-8"))
        assert settings["runtime"] == RUNTIME
        overrides = json.loads(zip_file.read(OVERRIDES_FILENAME).decode("utf-8"))
        assert "CREATE_PRE_PROVISION" in overrides
        assert target_info == json.loads(
            zip_file.read(TARGET_INFO_FILENAME).decode("utf-8")
        )
        # https://docs.python.org/3/library/zipfile.html#zipfile.ZipFile.testzip
        assert zip_file.testzip() is None
        metadata_info = json.loads(zip_file.read(CFN_METADATA_FILENAME).decode("utf-8"))
        assert "cli-version" in metadata_info
        assert "plugin-version" in metadata_info
        assert "plugin-tool-version" in metadata_info


def test_submit_live_run(project):
    project.type_name = TYPE_NAME
    project.runtime = RUNTIME
    project.language = LANGUAGE
    project.artifact_type = ARTIFACT_TYPE_RESOURCE

    with project.schema_path.open("w", encoding="utf-8") as f:
        f.write(CONTENTS_UTF8)

    project.write_settings()

    temp_file = UnclosingBytesIO()

    patch_plugin = patch.object(project, "_plugin", spec=LanguagePlugin)
    patch_upload = patch.object(project, "_upload", autospec=True)
    patch_path = patch("rpdk.core.project.Path", autospec=True)
    patch_temp = patch("rpdk.core.project.TemporaryFile", return_value=temp_file)

    # fmt: off
    # these context managers can't be wrapped by black, but it removes the \
    with patch_plugin as mock_plugin, patch_path as mock_path, \
            patch_temp as mock_temp, patch_upload as mock_upload:
        project.submit(
            False,
            endpoint_url=ENDPOINT,
            region_name=REGION,
            role_arn=None,
            use_role=True,
            set_default=True
        )
    # fmt: on

    mock_path.assert_not_called()
    mock_temp.assert_called_once_with("w+b")
    mock_plugin.package.assert_called_once_with(project, ANY)

    # zip file construction is tested by the dry-run test

    assert temp_file.tell() == 0  # file was rewound before upload
    mock_upload.assert_called_once_with(
        temp_file,
        region_name=REGION,
        endpoint_url=ENDPOINT,
        role_arn=None,
        use_role=True,
        set_default=True,
    )

    assert temp_file._was_closed
    temp_file._close()


def test_submit_live_run_for_module(project):
    project.type_name = MODULE_TYPE_NAME
    project.runtime = RUNTIME
    project.language = LANGUAGE
    project.artifact_type = ARTIFACT_TYPE_MODULE

    with project.schema_path.open("w", encoding="utf-8") as f:
        f.write(CONTENTS_UTF8)

    project.write_settings()

    temp_file = UnclosingBytesIO()

    patch_plugin = patch.object(project, "_plugin", spec=LanguagePlugin)
    patch_path = patch("rpdk.core.project.Path", autospec=True)
    patch_temp = patch("rpdk.core.project.TemporaryFile", return_value=temp_file)

    # fmt: off
    # these context managers can't be wrapped by black, but it removes the \
    with patch_plugin as mock_plugin, patch_path as mock_path, \
            patch_temp as mock_temp, \
            pytest.raises(InternalError):
        project.submit(
            False,
            endpoint_url=ENDPOINT,
            region_name=REGION,
            role_arn=None,
            use_role=True,
            set_default=True
        )
    # fmt: on

    mock_path.assert_not_called()
    mock_temp.assert_called_once_with("w+b")
    mock_plugin.package.assert_not_called()
    temp_file._close()


def test_submit_live_run_for_hooks(project):
    project.type_name = TYPE_NAME
    project.runtime = RUNTIME
    project.language = LANGUAGE
    project.artifact_type = ARTIFACT_TYPE_HOOK

    with project.schema_path.open("w", encoding="utf-8") as f:
        f.write(CONTENTS_UTF8)

    project.configuration_schema = {
        "CloudFormationConfiguration": {"HookConfiguration": {"Properties": {}}}
    }

    project.write_settings()

    temp_file = UnclosingBytesIO()

    patch_plugin = patch.object(project, "_plugin", spec=LanguagePlugin)
    patch_upload = patch.object(project, "_upload", autospec=True)
    patch_path = patch("rpdk.core.project.Path", autospec=True)
    patch_temp = patch("rpdk.core.project.TemporaryFile", return_value=temp_file)

    # fmt: off
    # these context managers can't be wrapped by black, but it removes the \
    with patch_plugin as mock_plugin, patch_path as mock_path, \
            patch_temp as mock_temp, patch_upload as mock_upload:
        project.submit(
            False,
            endpoint_url=ENDPOINT,
            region_name=REGION,
            role_arn=None,
            use_role=True,
            set_default=True
        )
    # fmt: on

    mock_path.assert_not_called()
    mock_temp.assert_called_once_with("w+b")
    mock_plugin.package.assert_called_once_with(project, ANY)

    # zip file construction is tested by the dry-run test

    assert temp_file.tell() == 0  # file was rewound before upload
    mock_upload.assert_called_once_with(
        temp_file,
        region_name=REGION,
        endpoint_url=ENDPOINT,
        role_arn=None,
        use_role=True,
        set_default=True,
    )

    assert temp_file._was_closed
    temp_file._close()


def test__upload_good_path_create_role_and_set_default(project):
    project.type_name = TYPE_NAME
    project.artifact_type = ARTIFACT_TYPE_RESOURCE
    project.schema = {"handlers": {}}

    mock_cfn_client = MagicMock(spec=["register_type"])
    mock_cfn_client.register_type.return_value = {"RegistrationToken": "foo"}
    fileobj = object()

    patch_sdk = patch("rpdk.core.project.create_sdk_session", autospec=True)
    patch_uploader = patch.object(Uploader, "upload", return_value="url")
    patch_exec_role_arn = patch.object(
        Uploader, "create_or_update_role", return_value="some-execution-role-arn"
    )
    patch_logging_role_arn = patch.object(
        Uploader, "get_log_delivery_role_arn", return_value="some-log-role-arn"
    )
    patch_uuid = patch("rpdk.core.project.uuid4", autospec=True, return_value="foo")
    patch_wait = patch.object(project, "_wait_for_registration", autospec=True)

    with patch_sdk as mock_sdk, patch_uploader as mock_upload_method, patch_logging_role_arn as mock_role_arn_method, patch_exec_role_arn as mock_exec_role_method:  # noqa: B950 as it conflicts with formatting rules # pylint: disable=C0301
        mock_sdk.return_value.client.side_effect = [mock_cfn_client, MagicMock()]
        with patch_uuid as mock_uuid, patch_wait as mock_wait:
            project._upload(
                fileobj,
                endpoint_url=None,
                region_name=None,
                role_arn=None,
                use_role=True,
                set_default=True,
            )

    mock_sdk.assert_called_once_with(None)
    mock_exec_role_method.assert_called_once_with(
        project.root / "resource-role.yaml", project.hypenated_name
    )
    mock_upload_method.assert_called_once_with(project.hypenated_name, fileobj)
    mock_role_arn_method.assert_called_once_with()
    mock_uuid.assert_called_once_with()
    mock_cfn_client.register_type.assert_called_once_with(
        Type="RESOURCE",
        TypeName=project.type_name,
        SchemaHandlerPackage="url",
        ClientRequestToken=mock_uuid.return_value,
        LoggingConfig={
            "LogRoleArn": "some-log-role-arn",
            "LogGroupName": "aws-color-red-logs",
        },
        ExecutionRoleArn="some-execution-role-arn",
    )
    mock_wait.assert_called_once_with(mock_cfn_client, "foo", True)


def test__upload_good_path_create_role_and_set_default_hook(project):
    project.type_name = TYPE_NAME
    project.artifact_type = ARTIFACT_TYPE_HOOK
    project.schema = {"handlers": {}}

    mock_cfn_client = MagicMock(spec=["register_type"])
    mock_cfn_client.register_type.return_value = {"RegistrationToken": "foo"}
    fileobj = object()

    patch_sdk = patch("rpdk.core.project.create_sdk_session", autospec=True)
    patch_uploader = patch.object(Uploader, "upload", return_value="url")
    patch_exec_role_arn = patch.object(
        Uploader, "create_or_update_role", return_value="some-execution-role-arn"
    )
    patch_logging_role_arn = patch.object(
        Uploader, "get_log_delivery_role_arn", return_value="some-log-role-arn"
    )
    patch_uuid = patch("rpdk.core.project.uuid4", autospec=True, return_value="foo")
    patch_wait = patch.object(project, "_wait_for_registration", autospec=True)

    with patch_sdk as mock_sdk, patch_uploader as mock_upload_method, patch_logging_role_arn as mock_role_arn_method, patch_exec_role_arn as mock_exec_role_method:  # noqa: B950 as it conflicts with formatting rules # pylint: disable=C0301
        mock_sdk.return_value.client.side_effect = [mock_cfn_client, MagicMock()]
        with patch_uuid as mock_uuid, patch_wait as mock_wait:
            project._upload(
                fileobj,
                endpoint_url=None,
                region_name=None,
                role_arn=None,
                use_role=True,
                set_default=True,
            )

    mock_sdk.assert_called_once_with(None)
    mock_exec_role_method.assert_called_once_with(
        project.root / "hook-role.yaml", project.hypenated_name
    )
    mock_upload_method.assert_called_once_with(project.hypenated_name, fileobj)
    mock_role_arn_method.assert_called_once_with()
    mock_uuid.assert_called_once_with()
    mock_cfn_client.register_type.assert_called_once_with(
        Type="HOOK",
        TypeName=project.type_name,
        SchemaHandlerPackage="url",
        ClientRequestToken=mock_uuid.return_value,
        LoggingConfig={
            "LogRoleArn": "some-log-role-arn",
            "LogGroupName": "aws-color-red-logs",
        },
        ExecutionRoleArn="some-execution-role-arn",
    )
    mock_wait.assert_called_once_with(mock_cfn_client, "foo", True)


@pytest.mark.parametrize(
    ("use_role,expected_additional_args"),
    [(True, {"ExecutionRoleArn": "someArn"}), (False, {})],
)
def test__upload_good_path_skip_role_creation(
    project, use_role, expected_additional_args
):
    project.type_name = TYPE_NAME
    project.artifact_type = ARTIFACT_TYPE_RESOURCE
    project.schema = {"handlers": {}}

    mock_cfn_client = MagicMock(spec=["register_type"])
    fileobj = object()
    mock_cfn_client.register_type.return_value = {"RegistrationToken": "foo"}

    patch_sdk = patch("rpdk.core.project.create_sdk_session", autospec=True)
    patch_uploader = patch.object(Uploader, "upload", return_value="url")
    patch_logging_role_arn = patch.object(
        Uploader, "get_log_delivery_role_arn", return_value="some-log-role-arn"
    )
    patch_uuid = patch("rpdk.core.project.uuid4", autospec=True, return_value="foo")
    patch_wait = patch.object(project, "_wait_for_registration", autospec=True)

    with patch_sdk as mock_sdk, patch_uploader as mock_upload_method, patch_logging_role_arn as mock_role_arn_method:  # noqa: B950 as it conflicts with formatting rules # pylint: disable=C0301
        mock_sdk.return_value.client.side_effect = [mock_cfn_client, MagicMock()]
        with patch_uuid as mock_uuid, patch_wait as mock_wait:
            project._upload(
                fileobj,
                endpoint_url=None,
                region_name=None,
                role_arn="someArn",
                use_role=use_role,
                set_default=True,
            )

    mock_sdk.assert_called_once_with(None)
    mock_upload_method.assert_called_once_with(project.hypenated_name, fileobj)
    mock_role_arn_method.assert_called_once_with()
    mock_uuid.assert_called_once_with()
    mock_wait.assert_called_once_with(mock_cfn_client, "foo", True)

    mock_cfn_client.register_type.assert_called_once_with(
        Type="RESOURCE",
        TypeName=project.type_name,
        SchemaHandlerPackage="url",
        ClientRequestToken=mock_uuid.return_value,
        LoggingConfig={
            "LogRoleArn": "some-log-role-arn",
            "LogGroupName": "aws-color-red-logs",
        },
        **expected_additional_args,
    )


@pytest.mark.parametrize(
    ("use_role,expected_additional_args"),
    [(True, {"ExecutionRoleArn": "someArn"}), (False, {})],
)
def test__upload_good_path_skip_role_creation_hook(
    project, use_role, expected_additional_args
):
    project.type_name = TYPE_NAME
    project.artifact_type = ARTIFACT_TYPE_HOOK
    project.schema = {"handlers": {}}

    mock_cfn_client = MagicMock(spec=["register_type"])
    fileobj = object()
    mock_cfn_client.register_type.return_value = {"RegistrationToken": "foo"}

    patch_sdk = patch("rpdk.core.project.create_sdk_session", autospec=True)
    patch_uploader = patch.object(Uploader, "upload", return_value="url")
    patch_logging_role_arn = patch.object(
        Uploader, "get_log_delivery_role_arn", return_value="some-log-role-arn"
    )
    patch_uuid = patch("rpdk.core.project.uuid4", autospec=True, return_value="foo")
    patch_wait = patch.object(project, "_wait_for_registration", autospec=True)

    with patch_sdk as mock_sdk, patch_uploader as mock_upload_method, patch_logging_role_arn as mock_role_arn_method:  # noqa: B950 as it conflicts with formatting rules # pylint: disable=C0301
        mock_sdk.return_value.client.side_effect = [mock_cfn_client, MagicMock()]
        with patch_uuid as mock_uuid, patch_wait as mock_wait:
            project._upload(
                fileobj,
                endpoint_url=None,
                region_name=None,
                role_arn="someArn",
                use_role=use_role,
                set_default=True,
            )

    mock_sdk.assert_called_once_with(None)
    mock_upload_method.assert_called_once_with(project.hypenated_name, fileobj)
    mock_role_arn_method.assert_called_once_with()
    mock_uuid.assert_called_once_with()
    mock_wait.assert_called_once_with(mock_cfn_client, "foo", True)

    mock_cfn_client.register_type.assert_called_once_with(
        Type="HOOK",
        TypeName=project.type_name,
        SchemaHandlerPackage="url",
        ClientRequestToken=mock_uuid.return_value,
        LoggingConfig={
            "LogRoleArn": "some-log-role-arn",
            "LogGroupName": "aws-color-red-logs",
        },
        **expected_additional_args,
    )


def test__upload_clienterror(project):
    project.type_name = TYPE_NAME
    project.artifact_type = ARTIFACT_TYPE_RESOURCE
    project.schema = {}

    mock_cfn_client = MagicMock(spec=["register_type"])
    mock_cfn_client.register_type.side_effect = ClientError(
        BLANK_CLIENT_ERROR, "RegisterType"
    )
    fileobj = object()

    patch_sdk = patch("rpdk.core.project.create_sdk_session", autospec=True)
    patch_uploader = patch.object(Uploader, "upload", return_value="url")
    patch_role_arn = patch.object(
        Uploader, "get_log_delivery_role_arn", return_value="some-log-role-arn"
    )
    patch_uuid = patch("rpdk.core.project.uuid4", autospec=True, return_value="foo")

    with patch_sdk as mock_sdk, patch_uploader as mock_upload_method, patch_role_arn as mock_role_arn_method:  # noqa: B950 as it conflicts with formatting rules # pylint: disable=C0301
        mock_session = mock_sdk.return_value
        mock_session.client.side_effect = [mock_cfn_client, MagicMock()]
        with patch_uuid as mock_uuid, pytest.raises(DownstreamError):
            project._upload(
                fileobj,
                endpoint_url=None,
                region_name=None,
                role_arn=None,
                use_role=False,
                set_default=True,
            )

    mock_sdk.assert_called_once_with(None)
    mock_upload_method.assert_called_once_with(project.hypenated_name, fileobj)
    mock_role_arn_method.assert_called_once_with()
    mock_uuid.assert_called_once_with()
    mock_cfn_client.register_type.assert_called_once_with(
        Type="RESOURCE",
        TypeName=project.type_name,
        SchemaHandlerPackage="url",
        ClientRequestToken=mock_uuid.return_value,
        LoggingConfig={
            "LogRoleArn": "some-log-role-arn",
            "LogGroupName": "aws-color-red-logs",
        },
    )


def test__upload_clienterror_module(project):
    project.type_name = MODULE_TYPE_NAME
    project.artifact_type = ARTIFACT_TYPE_MODULE
    project.schema = {}

    mock_cfn_client = MagicMock(spec=["register_type"])
    mock_cfn_client.register_type.side_effect = ClientError(
        BLANK_CLIENT_ERROR, "RegisterType"
    )
    fileobj = object()

    patch_sdk = patch("rpdk.core.project.create_sdk_session", autospec=True)
    patch_uploader = patch.object(Uploader, "upload", return_value="url")
    patch_role_arn = patch.object(
        Uploader, "get_log_delivery_role_arn", return_value="some-log-role-arn"
    )
    patch_uuid = patch("rpdk.core.project.uuid4", autospec=True, return_value="foo")

    with patch_sdk as mock_sdk, patch_uploader as mock_upload_method, patch_role_arn as mock_role_arn_method:  # noqa: B950 as it conflicts with formatting rules # pylint: disable=C0301
        mock_session = mock_sdk.return_value
        mock_session.client.side_effect = [mock_cfn_client, MagicMock()]
        with patch_uuid as mock_uuid, pytest.raises(DownstreamError):
            project._upload(
                fileobj,
                endpoint_url=None,
                region_name=None,
                role_arn=None,
                use_role=False,
                set_default=True,
            )

    mock_sdk.assert_called_once_with(None)
    mock_upload_method.assert_called_once_with(project.hypenated_name, fileobj)
    mock_role_arn_method.assert_called_once_with()
    mock_uuid.assert_called_once_with()
    mock_cfn_client.register_type.assert_called_once_with(
        Type="MODULE",
        TypeName=project.type_name,
        SchemaHandlerPackage="url",
        ClientRequestToken=mock_uuid.return_value,
        LoggingConfig={
            "LogRoleArn": "some-log-role-arn",
            "LogGroupName": "aws-color-red-module-logs",
        },
    )


def test__upload_clienterror_hook(project):
    project.type_name = TYPE_NAME
    project.artifact_type = ARTIFACT_TYPE_HOOK
    project.schema = {}

    mock_cfn_client = MagicMock(spec=["register_type"])
    mock_cfn_client.register_type.side_effect = ClientError(
        BLANK_CLIENT_ERROR, "RegisterType"
    )
    fileobj = object()

    patch_sdk = patch("rpdk.core.project.create_sdk_session", autospec=True)
    patch_uploader = patch.object(Uploader, "upload", return_value="url")
    patch_role_arn = patch.object(
        Uploader, "get_log_delivery_role_arn", return_value="some-log-role-arn"
    )
    patch_uuid = patch("rpdk.core.project.uuid4", autospec=True, return_value="foo")

    with patch_sdk as mock_sdk, patch_uploader as mock_upload_method, patch_role_arn as mock_role_arn_method:  # noqa: B950 as it conflicts with formatting rules # pylint: disable=C0301
        mock_session = mock_sdk.return_value
        mock_session.client.side_effect = [mock_cfn_client, MagicMock()]
        with patch_uuid as mock_uuid, pytest.raises(DownstreamError):
            project._upload(
                fileobj,
                endpoint_url=None,
                region_name=None,
                role_arn=None,
                use_role=False,
                set_default=True,
            )

    mock_sdk.assert_called_once_with(None)
    mock_upload_method.assert_called_once_with(project.hypenated_name, fileobj)
    mock_role_arn_method.assert_called_once_with()
    mock_uuid.assert_called_once_with()
    mock_cfn_client.register_type.assert_called_once_with(
        Type="HOOK",
        TypeName=project.type_name,
        SchemaHandlerPackage="url",
        ClientRequestToken=mock_uuid.return_value,
        LoggingConfig={
            "LogRoleArn": "some-log-role-arn",
            "LogGroupName": "aws-color-red-logs",
        },
    )


def test__wait_for_registration_set_default(project):
    mock_cfn_client = MagicMock(
        spec=["describe_type_registration", "set_type_default_version", "get_waiter"]
    )
    mock_cfn_client.describe_type_registration.return_value = (
        DESCRIBE_TYPE_COMPLETE_RETURN
    )
    mock_waiter = MagicMock(spec=["wait"])
    mock_cfn_client.get_waiter.return_value = mock_waiter

    project._wait_for_registration(mock_cfn_client, REGISTRATION_TOKEN, True)

    mock_cfn_client.describe_type_registration.assert_called_once_with(
        RegistrationToken=REGISTRATION_TOKEN
    )
    mock_cfn_client.set_type_default_version.assert_called_once_with(
        Arn=TYPE_VERSION_ARN
    )
    mock_waiter.wait.assert_called_once_with(RegistrationToken=REGISTRATION_TOKEN)


def test__wait_for_registration_set_default_fails(project):
    mock_cfn_client = MagicMock(
        spec=["describe_type_registration", "set_type_default_version", "get_waiter"]
    )
    mock_cfn_client.describe_type_registration.return_value = (
        DESCRIBE_TYPE_COMPLETE_RETURN
    )
    mock_cfn_client.set_type_default_version.side_effect = ClientError(
        BLANK_CLIENT_ERROR, "SetTypeDefaultVersion"
    )
    mock_waiter = MagicMock(spec=["wait"])
    mock_cfn_client.get_waiter.return_value = mock_waiter

    with pytest.raises(DownstreamError):
        project._wait_for_registration(mock_cfn_client, REGISTRATION_TOKEN, True)

    mock_cfn_client.describe_type_registration.assert_called_once_with(
        RegistrationToken=REGISTRATION_TOKEN
    )
    mock_cfn_client.set_type_default_version.assert_called_once_with(
        Arn=TYPE_VERSION_ARN
    )
    mock_waiter.wait.assert_called_once_with(RegistrationToken=REGISTRATION_TOKEN)


def test__wait_for_registration_no_set_default(project):
    mock_cfn_client = MagicMock(
        spec=["describe_type_registration", "set_type_default_version", "get_waiter"]
    )
    mock_cfn_client.describe_type_registration.return_value = (
        DESCRIBE_TYPE_COMPLETE_RETURN
    )
    mock_waiter = MagicMock(spec=["wait"])
    mock_cfn_client.get_waiter.return_value = mock_waiter

    project._wait_for_registration(mock_cfn_client, REGISTRATION_TOKEN, False)

    mock_cfn_client.describe_type_registration.assert_called_once_with(
        RegistrationToken=REGISTRATION_TOKEN
    )
    mock_cfn_client.set_type_default_version.assert_not_called()
    mock_waiter.wait.assert_called_once_with(RegistrationToken=REGISTRATION_TOKEN)


def test__wait_for_registration_waiter_fails(project):
    mock_cfn_client = MagicMock(
        spec=["describe_type_registration", "set_type_default_version", "get_waiter"]
    )
    mock_cfn_client.describe_type_registration.return_value = (
        DESCRIBE_TYPE_FAILED_RETURN
    )
    mock_waiter = MagicMock(spec=["wait"])
    mock_waiter.wait.side_effect = WaiterError(
        "TypeRegistrationComplete",
        "Waiter encountered a terminal failure state",
        DESCRIBE_TYPE_FAILED_RETURN,
    )
    mock_cfn_client.get_waiter.return_value = mock_waiter

    with pytest.raises(DownstreamError):
        project._wait_for_registration(mock_cfn_client, REGISTRATION_TOKEN, True)

    mock_cfn_client.describe_type_registration.assert_called_once_with(
        RegistrationToken=REGISTRATION_TOKEN
    )
    mock_cfn_client.set_type_default_version.assert_not_called()
    mock_waiter.wait.assert_called_once_with(RegistrationToken=REGISTRATION_TOKEN)


def test__wait_for_registration_waiter_fails_describe_fails(project):
    mock_cfn_client = MagicMock(
        spec=["describe_type_registration", "set_type_default_version", "get_waiter"]
    )
    mock_cfn_client.describe_type_registration.side_effect = ClientError(
        BLANK_CLIENT_ERROR, "DescribeTypeRegistration"
    )
    mock_waiter = MagicMock(spec=["wait"])
    mock_waiter.wait.side_effect = WaiterError(
        "TypeRegistrationComplete",
        "Waiter encountered a terminal failure state",
        DESCRIBE_TYPE_FAILED_RETURN,
    )

    mock_cfn_client.get_waiter.return_value = mock_waiter

    with pytest.raises(DownstreamError):
        project._wait_for_registration(mock_cfn_client, REGISTRATION_TOKEN, False)

    mock_cfn_client.describe_type_registration.assert_called_once_with(
        RegistrationToken=REGISTRATION_TOKEN
    )
    mock_cfn_client.set_type_default_version.assert_not_called()
    mock_waiter.wait.assert_called_once_with(RegistrationToken=REGISTRATION_TOKEN)


@pytest.mark.parametrize(
    "docs_schema",
    (
        {},
        {"primaryIdentifier": ["/properties/Id1", "/properties/Id1"]},
        {"primaryIdentifier": ["/properties/Nested/Id1"]},
    ),
)
def test__get_docs_primary_identifier_bad_path(docs_schema):
    ref = Project._get_docs_primary_identifier(docs_schema)
    assert ref is None


def test__get_docs_primary_identifier_good_path():
    ref = Project._get_docs_primary_identifier(
        {"primaryIdentifier": ["/properties/Id1"]}
    )
    assert ref == "Id1"


def test__get_docs_gettable_atts_empty():
    getatt = Project._get_docs_gettable_atts({})
    assert getatt == []


@pytest.mark.parametrize(
    "docs_schema",
    (
        {"readOnlyProperties": ["/properties/Id2"]},
        {"properties": {}, "readOnlyProperties": ["/properties/Id2"]},
        {"properties": {"Id2": {}}, "readOnlyProperties": ["/properties/Id2"]},
    ),
)
def test__get_docs_gettable_atts_bad_path(docs_schema):
    getatt = Project._get_docs_gettable_atts(docs_schema)
    assert getatt == [
        {"name": "Id2", "description": "Returns the <code>Id2</code> value."}
    ]


def test__get_docs_gettable_atts_good_path():
    getatt = Project._get_docs_gettable_atts(
        {
            "properties": {"Id2": {"description": "foo"}},
            "readOnlyProperties": ["/properties/Id2"],
        }
    )
    assert getatt == [{"name": "Id2", "description": "foo"}]


def test_generate_image_build_config(project, session):
    project.schema = {}
    mock_plugin = MagicMock(spec=["generate_image_build_config"])
    patch_session = patch("rpdk.core.boto_helpers.Boto3Session")
    with patch.object(project, "_plugin", mock_plugin), patch_session as mock_session:
        mock_session.return_value = session
        project.generate_image_build_config()
    mock_plugin.generate_image_build_config.assert_called_once()


def test_generate_image_build_config_plugin_not_supported(project):
    project.schema = {}
    mock_plugin = MagicMock(spec=[])
    with patch.object(project, "_plugin", mock_plugin):
        try:
            project.generate_image_build_config()
        except InvalidProjectError:
            pass


def test__write_settings_null_executable_entrypoint(project):
    project.type_name = TYPE_NAME
    project.artifact_type = ARTIFACT_TYPE_RESOURCE
    project.runtime = RUNTIME
    project.language = LANGUAGE
    project.executable_entrypoint = None

    project.write_settings()
    with project.settings_path.open("r", encoding="utf-8") as f:
        settings = json.load(f)
        assert "executableEntrypoint" not in settings


def test__write_settings_nonnull_executable_entrypoint(project):
    project.type_name = TYPE_NAME
    project.artifact_type = ARTIFACT_TYPE_RESOURCE
    project.runtime = RUNTIME
    project.language = LANGUAGE
    project.executable_entrypoint = "executable_entrypoint"

    project.write_settings()
    with project.settings_path.open("r", encoding="utf-8") as f:
        settings = json.load(f)
        assert "executableEntrypoint" in settings
        assert settings["executableEntrypoint"] == "executable_entrypoint"


def test__load_target_info_for_resource(project):
    project.type_name = TYPE_NAME
    project.artifact_type = ARTIFACT_TYPE_RESOURCE
    project.schema = {"handlers": {}}

    target_info = project._load_target_info(endpoint_url=None, region_name=None)

    assert not target_info


def test__load_target_info_for_hooks(project):
    project.type_name = HOOK_TYPE_NAME
    project.artifact_type = ARTIFACT_TYPE_HOOK
    project.schema = {
        "handlers": {
            "preCreate": {
                "targetNames": ["AWS::TestHook::Target", "AWS::TestHook::OtherTarget"]
            },
            "preUpdate": {
                "targetNames": [
                    "AWS::TestHookOne::Target",
                    "AWS::TestHookTwo::Target",
                    "AWS::ArrayHook::Target",
                ]
            },
            "preDelete": {"targetNames": ["AWS::TestHook::Target"]},
        }
    }

    patch_sdk = patch("rpdk.core.type_schema_loader.create_sdk_session", autospec=True)
    patch_loader_method = patch.object(
        TypeSchemaLoader,
        "load_type_schema",
        side_effect=[
            {
                "typeName": "AWS::TestHook::Target",
                "description": "descript",
                "properties": {"Name": {"type": "string"}},
                "primaryIdentifier": ["/properties/Name"],
                "additionalProperties": False,
            },
            {
                "typeName": "AWS::AnotherDiffHook::Target",
                "description": "descript",
                "properties": {"Name": {"type": "string"}},
                "primaryIdentifier": ["/properties/Name"],
                "additionalProperties": False,
            },
            [
                {
                    "typeName": "AWS::TestHookOne::Target",
                    "description": "descript",
                    "properties": {"Name": {"type": "string"}},
                    "primaryIdentifier": ["/properties/Name"],
                    "additionalProperties": False,
                },
                {
                    "typeName": "AWS::TestHookTwo::Target",
                    "description": "descript",
                    "properties": {"Name": {"type": "string"}},
                    "primaryIdentifier": ["/properties/Name"],
                    "additionalProperties": False,
                },
            ],
            [
                {
                    "typeName": "AWS::ArrayHook::Target",
                    "description": "descript",
                    "properties": {"Name": {"type": "string"}},
                    "primaryIdentifier": ["/properties/Name"],
                    "additionalProperties": False,
                }
            ],
        ],
    )
    patch_loader_cfn = patch.object(
        TypeSchemaLoader,
        "load_schema_from_cfn_registry",
        return_value=(
            {
                "typeName": "AWS::TestHook::OtherTarget",
                "description": "descript",
                "properties": {"Name": {"type": "string"}},
                "primaryIdentifier": ["/properties/Name"],
                "additionalProperties": False,
            },
            "RESOURCE",
            "FULLY_MUTTABLE",
        ),
    )

    patch_is_registry_checker = patch.object(
        TypeSchemaLoader,
        "get_provision_type",
        side_effect={
            "AWS::TestHook::Target": "FULLY_MUTABLE",
            "AWS::TestHookOne::Target": "IMMUTABLE",
            "AWS::TestHookTwo::Target": "IMMUTABLE",
            "AWS::ArrayHook::Target": "FULLY_MUTTABLE",
        }.get,
    )

    # pylint: disable=line-too-long
    with patch_sdk as mock_sdk, patch_loader_method as mock_loader_method, patch_loader_cfn as mock_loader_cfn, patch_is_registry_checker as mock_is_registry_checker:
        mock_sdk.return_value.client.side_effect = [MagicMock(), MagicMock()]
        target_info = project._load_target_info(
            endpoint_url=None,
            region_name=None,
            provided_schemas=[
                "/files/target-schema.json",
                "/files/target-schema-not-for-this-project.json",
                "/files/list-of-target-schemas.json",
                "/files/file-of-valid-json-array-with-a-target-schema.json",
            ],
        )

    assert target_info == {
        "AWS::TestHook::Target": {
            "TargetName": "AWS::TestHook::Target",
            "TargetType": "RESOURCE",
            "Schema": {
                "typeName": "AWS::TestHook::Target",
                "description": "descript",
                "properties": {"Name": {"type": "string"}},
                "primaryIdentifier": ["/properties/Name"],
                "additionalProperties": False,
            },
            "ProvisioningType": "FULLY_MUTABLE",
            "IsCfnRegistrySupportedType": True,
            "SchemaFileAvailable": True,
        },
        "AWS::TestHook::OtherTarget": {
            "TargetName": "AWS::TestHook::OtherTarget",
            "TargetType": "RESOURCE",
            "Schema": {
                "typeName": "AWS::TestHook::OtherTarget",
                "description": "descript",
                "properties": {"Name": {"type": "string"}},
                "primaryIdentifier": ["/properties/Name"],
                "additionalProperties": False,
            },
            "ProvisioningType": "FULLY_MUTTABLE",
            "IsCfnRegistrySupportedType": True,
            "SchemaFileAvailable": True,
        },
        "AWS::TestHookOne::Target": {
            "TargetName": "AWS::TestHookOne::Target",
            "TargetType": "RESOURCE",
            "Schema": {
                "typeName": "AWS::TestHookOne::Target",
                "description": "descript",
                "properties": {"Name": {"type": "string"}},
                "primaryIdentifier": ["/properties/Name"],
                "additionalProperties": False,
            },
            "ProvisioningType": "IMMUTABLE",
            "IsCfnRegistrySupportedType": True,
            "SchemaFileAvailable": True,
        },
        "AWS::TestHookTwo::Target": {
            "TargetName": "AWS::TestHookTwo::Target",
            "TargetType": "RESOURCE",
            "Schema": {
                "typeName": "AWS::TestHookTwo::Target",
                "description": "descript",
                "properties": {"Name": {"type": "string"}},
                "primaryIdentifier": ["/properties/Name"],
                "additionalProperties": False,
            },
            "ProvisioningType": "IMMUTABLE",
            "IsCfnRegistrySupportedType": True,
            "SchemaFileAvailable": True,
        },
        "AWS::ArrayHook::Target": {
            "TargetName": "AWS::ArrayHook::Target",
            "TargetType": "RESOURCE",
            "Schema": {
                "typeName": "AWS::ArrayHook::Target",
                "description": "descript",
                "properties": {"Name": {"type": "string"}},
                "primaryIdentifier": ["/properties/Name"],
                "additionalProperties": False,
            },
            "ProvisioningType": "FULLY_MUTTABLE",
            "IsCfnRegistrySupportedType": True,
            "SchemaFileAvailable": True,
        },
    }

    mock_sdk.assert_called_once_with(None)
    assert mock_loader_method.call_args_list == [
        call("/files/target-schema.json"),
        call("/files/target-schema-not-for-this-project.json"),
        call("/files/list-of-target-schemas.json"),
        call("/files/file-of-valid-json-array-with-a-target-schema.json"),
    ]
    TestCase().assertCountEqual(
        mock_is_registry_checker.call_args_list,
        [
            call("AWS::TestHook::Target", "RESOURCE"),
            call("AWS::TestHookOne::Target", "RESOURCE"),
            call("AWS::TestHookTwo::Target", "RESOURCE"),
            call("AWS::ArrayHook::Target", "RESOURCE"),
        ],
    )
    mock_loader_cfn.assert_called_once_with("AWS::TestHook::OtherTarget", "RESOURCE")


def test__load_target_info_for_hooks_invalid_target_schema(project):
    project.type_name = HOOK_TYPE_NAME
    project.artifact_type = ARTIFACT_TYPE_HOOK
    project.schema = {
        "handlers": {
            "preCreate": {
                "targetNames": ["AWS::TestHook::Target", "AWS::TestHook::OtherTarget"]
            },
            "preUpdate": {
                "targetNames": [
                    "AWS::TestHookOne::Target",
                    "AWS::TestHookTwo::Target",
                    "AWS::ArrayHook::Target",
                ]
            },
            "preDelete": {"targetNames": ["AWS::TestHook::Target"]},
        }
    }

    patch_sdk = patch("rpdk.core.type_schema_loader.create_sdk_session", autospec=True)
    patch_loader_method = patch.object(
        TypeSchemaLoader,
        "load_type_schema",
        side_effect=[
            {
                "typeName": "AWS::TestHook::Target",
                "properties": {"Name": {"type": "string"}},
                "primaryIdentifier": ["/properties/Name"],
                "additionalProperties": False,
            },
        ],
    )
    patch_loader_cfn = patch.object(
        TypeSchemaLoader,
        "load_schema_from_cfn_registry",
        return_value=(
            {
                "typeName": "AWS::TestHook::OtherTarget",
                "description": "descript",
                "properties": {"Name": {"type": "string"}},
                "primaryIdentifier": ["/properties/Name"],
                "additionalProperties": False,
            },
            "RESOURCE",
            "FULLY_MUTTABLE",
        ),
    )

    with patch_loader_cfn, pytest.raises(
        InvalidProjectError
    ), patch_sdk as mock_sdk, patch_loader_method as mock_loader_method:
        mock_sdk.return_value.client.side_effect = [MagicMock(), MagicMock()]
        project._load_target_info(
            endpoint_url=None,
            region_name=None,
            provided_schemas=["/files/target-schema.json"],
        )

    mock_sdk.assert_called_once_with(None)
    assert mock_loader_method.call_args_list == [
        call("/files/target-schema.json"),
    ]


def test__load_target_info_for_hooks_duplicate_schemas(project):
    project.type_name = HOOK_TYPE_NAME
    project.artifact_type = ARTIFACT_TYPE_HOOK
    project.schema = {
        "handlers": {
            "preCreate": {
                "targetNames": ["AWS::TestHook::Target", "AWS::TestHook::OtherTarget"]
            }
        }
    }

    patch_sdk = patch("rpdk.core.type_schema_loader.create_sdk_session", autospec=True)
    patch_loader_method = patch.object(
        TypeSchemaLoader,
        "load_type_schema",
        side_effect=[
            {"typeName": "AWS::TestHook::Target"},
            {"typeName": "AWS::TestHook::Target"},
        ],
    )

    with patch_sdk as mock_sdk, patch_loader_method as mock_loader_method:
        mock_sdk.return_value.client.side_effect = [MagicMock(), MagicMock()]
        with pytest.raises(InvalidProjectError):
            project._load_target_info(
                endpoint_url=None,
                region_name=None,
                provided_schemas=[
                    "/files/target-schema.json",
                    "/files/target-schema-not-for-this-project.json",
                ],
            )

    mock_sdk.assert_called_once_with(None)
    assert mock_loader_method.call_args_list == [
        call("/files/target-schema.json"),
        call("/files/target-schema-not-for-this-project.json"),
    ]<|MERGE_RESOLUTION|>--- conflicted
+++ resolved
@@ -7,6 +7,7 @@
 import random
 import string
 import sys
+import zipfile
 from contextlib import contextmanager
 from io import StringIO
 from pathlib import Path
@@ -42,12 +43,6 @@
 from rpdk.core.upload import Uploader
 
 from .utils import CONTENTS_UTF8, UnclosingBytesIO
-
-if sys.version_info >= (3, 8):  # pragma: no cover
-    from zipfile import ZipFile
-else:  # pragma: no cover
-    from zipfile38 import ZipFile
-
 
 ARTIFACT_TYPE_RESOURCE = "RESOURCE"
 ARTIFACT_TYPE_MODULE = "MODULE"
@@ -1195,7 +1190,8 @@
 
     with project.schema_path.open("w", encoding="utf-8") as f:
         f.write(CONTENTS_UTF8)
-    os.utime(project.schema_path, (1602179630, 10000))
+    if sys.version_info >= (3, 8):
+        os.utime(project.schema_path, (1602179630, 10000))
 
     if is_type_configuration_available:
         project.configuration_schema = {"properties": {}}
@@ -1233,7 +1229,6 @@
     mock_plugin.package.assert_called_once_with(project, ANY)
     mock_upload.assert_not_called()
 
-<<<<<<< HEAD
     file_set = {
         SCHEMA_UPLOAD_FILENAME,
         SETTINGS_FILENAME,
@@ -1255,18 +1250,6 @@
             assert set(zip_file.namelist()) == file_set
         else:
             assert set(zip_file.namelist()) == file_set
-=======
-    # pylint: disable=unexpected-keyword-arg
-    with ZipFile(zip_path, mode="r", strict_timestamps=False) as zip_file:
-        assert set(zip_file.namelist()) == {
-            SCHEMA_UPLOAD_FILENAME,
-            SETTINGS_FILENAME,
-            OVERRIDES_FILENAME,
-            CREATE_INPUTS_FILE,
-            INVALID_INPUTS_FILE,
-            UPDATE_INPUTS_FILE,
-        }
->>>>>>> d114cbf2
         schema_contents = zip_file.read(SCHEMA_UPLOAD_FILENAME).decode("utf-8")
         assert schema_contents == CONTENTS_UTF8
         if is_type_configuration_available:
@@ -1348,7 +1331,7 @@
 
     fragment_file_name = "fragments/fragment.json"
 
-    with ZipFile(zip_path, mode="r") as zip_file:
+    with zipfile.ZipFile(zip_path, mode="r") as zip_file:
         assert set(zip_file.namelist()) == {
             fragment_file_name,
             SCHEMA_UPLOAD_FILENAME,
