# fixture and parameter have the same name
# pylint: disable=redefined-outer-name

import pytest

# WARNING: contract tests should use fully qualified imports to avoid issues
# when being loaded by pytest
from rpdk.core.contract.interface import Action, HandlerErrorCode, OperationStatus
from rpdk.core.contract.suite.contract_asserts import failed_event


@pytest.mark.update
@failed_event(
    error_code=HandlerErrorCode.NotFound,
    msg="An update handler MUST return FAILED with a NotFound error code\
         if the resource did not exist prior to the update request",
)
<<<<<<< HEAD
def contract_update_without_create(resource_client):
    create_request = resource_client.generate_invalid_create_example()
=======
def contract_update_non_existent_resource(resource_client):
    create_request = resource_client.generate_create_example()
>>>>>>> 389f8aac
    update_request = resource_client.generate_update_example(create_request)
    _status, response, _error = resource_client.call_and_assert(
        Action.UPDATE, OperationStatus.FAILED, update_request, create_request
    )
    assert response[
        "message"
    ], "The progress event MUST return an error message\
         when the status is failed"
    return _error<|MERGE_RESOLUTION|>--- conflicted
+++ resolved
@@ -15,13 +15,8 @@
     msg="An update handler MUST return FAILED with a NotFound error code\
          if the resource did not exist prior to the update request",
 )
-<<<<<<< HEAD
 def contract_update_without_create(resource_client):
-    create_request = resource_client.generate_invalid_create_example()
-=======
-def contract_update_non_existent_resource(resource_client):
     create_request = resource_client.generate_create_example()
->>>>>>> 389f8aac
     update_request = resource_client.generate_update_example(create_request)
     _status, response, _error = resource_client.call_and_assert(
         Action.UPDATE, OperationStatus.FAILED, update_request, create_request
