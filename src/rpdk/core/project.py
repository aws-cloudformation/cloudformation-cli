--- conflicted
+++ resolved
@@ -509,19 +509,12 @@
             return _response["Schema"]
         except ClientError as e:
             LOG.warning(
-<<<<<<< HEAD
                 "Attempted to retrieve latest schema from registry for ResourceType %s",
                 type_name,
             )
             LOG.warning(str(e))
             return None
         # pylint: disable=broad-exception-caught
-=======
-                f"Attempted to retrieve latest schema from registry for ResourceType {type_name}"
-            )
-            LOG.warning(str(e))
-            return None
->>>>>>> 679e2fa4
         except Exception as ex:
             print(str(ex))
             return None
