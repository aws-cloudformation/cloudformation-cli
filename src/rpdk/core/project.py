import json
import logging
import shutil
import zipfile
from pathlib import Path
from tempfile import TemporaryFile
from uuid import uuid4

from botocore.exceptions import ClientError, WaiterError
from jinja2 import Environment, PackageLoader, select_autoescape
from jsonschema import Draft6Validator, RefResolver
from jsonschema.exceptions import ValidationError

from .boto_helpers import create_sdk_session
from .data_loaders import load_resource_spec, resource_json
from .exceptions import (
    DownstreamError,
    InternalError,
    InvalidProjectError,
    SpecValidationError,
)
from .jsonutils.pointer import fragment_decode, fragment_encode
from .jsonutils.utils import traverse
from .plugin_registry import load_plugin
from .upload import Uploader

LOG = logging.getLogger(__name__)

SETTINGS_FILENAME = ".rpdk-config"
SCHEMA_UPLOAD_FILENAME = "schema.json"
OVERRIDES_FILENAME = "overrides.json"
ROLE_TEMPLATE_FILENAME = "resource-role.yaml"
TYPE_NAME_REGEX = "^[a-zA-Z0-9]{2,64}::[a-zA-Z0-9]{2,64}::[a-zA-Z0-9]{2,64}$"

DEFAULT_ROLE_TIMEOUT_MINUTES = 120  # 2 hours
# min and max are according to CreateRole API restrictions
# https://docs.aws.amazon.com/IAM/latest/APIReference/API_CreateRole.html
MIN_ROLE_TIMEOUT_SECONDS = 3600  # 1 hour
MAX_ROLE_TIMEOUT_SECONDS = 43200  # 12 hours


LAMBDA_RUNTIMES = {
    "noexec",  # cannot be executed, schema only
    "java8",
    "java11",
    "go1.x",
    "python3.6",
    "python3.7",
    "python3.8",
    "dotnetcore2.1",
    "nodejs10.x",
    "nodejs12.x",
}

SETTINGS_VALIDATOR = Draft6Validator(
    {
        "properties": {
            "language": {"type": "string"},
            "typeName": {"type": "string", "pattern": TYPE_NAME_REGEX},
            "runtime": {"type": "string", "enum": list(LAMBDA_RUNTIMES)},
            "entrypoint": {"type": ["string", "null"]},
            "testEntrypoint": {"type": ["string", "null"]},
            "settings": {"type": "object"},
        },
        "required": ["language", "typeName", "runtime", "entrypoint"],
        "additionalProperties": False,
    }
)


BASIC_TYPE_MAPPINGS = {
    "string": "String",
    "number": "Double",
    "integer": "Double",
    "boolean": "Boolean",
}


class Project:  # pylint: disable=too-many-instance-attributes
    def __init__(self, overwrite_enabled=False, root=None):
        self.overwrite_enabled = overwrite_enabled
        self.root = Path(root) if root else Path.cwd()
        self.settings_path = self.root / SETTINGS_FILENAME
        self.type_info = None
        self.language = None
        self._plugin = None
        self.settings = None
        self.schema = None
        self.runtime = "noexec"
        self.entrypoint = None
        self.test_entrypoint = None

        self.env = Environment(
            trim_blocks=True,
            lstrip_blocks=True,
            keep_trailing_newline=True,
            loader=PackageLoader(__name__, "templates/"),
            autoescape=select_autoescape(["html", "htm", "xml", "md"]),
        )

        LOG.debug("Root directory: %s", self.root)

    @property
    def type_name(self):
        return "::".join(self.type_info)

    @type_name.setter
    def type_name(self, value):
        self.type_info = tuple(value.split("::"))

    @property
    def hypenated_name(self):
        return "-".join(self.type_info).lower()

    @property
    def schema_filename(self):
        return "{}.json".format(self.hypenated_name)

    @property
    def schema_path(self):
        return self.root / self.schema_filename

    @property
    def overrides_path(self):
        return self.root / OVERRIDES_FILENAME

    @staticmethod
    def _raise_invalid_project(msg, e):
        LOG.debug(msg, exc_info=e)
        raise InvalidProjectError(msg) from e

    def load_settings(self):
        LOG.debug("Loading project file '%s'", self.settings_path)
        try:
            with self.settings_path.open("r", encoding="utf-8") as f:
                raw_settings = json.load(f)
        except json.JSONDecodeError as e:
            self._raise_invalid_project(
                "Project file '{}' is invalid".format(self.settings_path), e
            )

        try:
            SETTINGS_VALIDATOR.validate(raw_settings)
        except ValidationError as e:
            self._raise_invalid_project(
                "Project file '{}' is invalid".format(self.settings_path), e
            )

        self.type_name = raw_settings["typeName"]
        self.language = raw_settings["language"]
        self.runtime = raw_settings["runtime"]
        self.entrypoint = raw_settings["entrypoint"]
        self.test_entrypoint = raw_settings["testEntrypoint"]
        self._plugin = load_plugin(raw_settings["language"])
        self.settings = raw_settings.get("settings", {})

    def _write_example_schema(self):
        self.schema = resource_json(
            __name__, "data/examples/resource/initech.tps.report.v1.json"
        )
        self.schema["typeName"] = self.type_name

        def _write(f):
            json.dump(self.schema, f, indent=4)
            f.write("\n")

        self.safewrite(self.schema_path, _write)

    def write_settings(self):
        if self.runtime not in LAMBDA_RUNTIMES:
            LOG.critical(
                "Plugin returned invalid runtime: %s (%s)", self.runtime, self.language
            )
            raise InternalError("Internal error (Plugin returned invalid runtime)")

        def _write(f):
            json.dump(
                {
                    "typeName": self.type_name,
                    "language": self.language,
                    "runtime": self.runtime,
                    "entrypoint": self.entrypoint,
                    "testEntrypoint": self.test_entrypoint,
                    "settings": self.settings,
                },
                f,
                indent=4,
            )
            f.write("\n")

        self.overwrite(self.settings_path, _write)

    def init(self, type_name, language):
        self.type_name = type_name
        self.language = language
        self._plugin = load_plugin(language)
        self.settings = {}

        self._write_example_schema()
        self._plugin.init(self)
        self.write_settings()

    def load_schema(self):
        if not self.type_info:
            msg = "Internal error (Must load settings first)"
            LOG.critical(msg)
            raise InternalError(msg)

        with self.schema_path.open("r", encoding="utf-8") as f:
            self.schema = load_resource_spec(f)

    @staticmethod
    def overwrite(path, contents):
        LOG.debug("Overwriting '%s'", path)
        with path.open("w", encoding="utf-8") as f:
            if callable(contents):
                contents(f)
            else:
                f.write(contents)

    def safewrite(self, path, contents):
        if self.overwrite_enabled:
            self.overwrite(path, contents)
        else:
            try:
                with path.open("x", encoding="utf-8") as f:
                    if callable(contents):
                        contents(f)
                    else:
                        f.write(contents)
            except FileExistsError:
                LOG.warning("File already exists, not overwriting '%s'", path)

    def generate(self):
        # generate template for IAM role assumed by cloudformation
        # to provision resources if schema has handlers defined
        if "handlers" in self.schema:
            handlers = self.schema["handlers"]
            template = self.env.get_template("resource-role.yml")
            permission = "Allow"
            path = self.root / ROLE_TEMPLATE_FILENAME
            LOG.debug("Writing Resource Role CloudFormation template: %s", path)
            actions = {
                action
                for handler in handlers.values()
                for action in handler.get("permissions", [])
            }

            # calculate IAM role max session timeout based on highest handler timeout
            # with some buffer (70 seconds per minute)
            max_handler_timeout = max(
                (
                    handler.get("timeoutInMinutes", DEFAULT_ROLE_TIMEOUT_MINUTES)
                    for operation, handler in handlers.items()
                ),
                default=DEFAULT_ROLE_TIMEOUT_MINUTES,
            )
            # max role session timeout must be between 1 hour and 12 hours
            role_session_timeout = min(
                MAX_ROLE_TIMEOUT_SECONDS,
                max(MIN_ROLE_TIMEOUT_SECONDS, 70 * max_handler_timeout),
            )

            # gets rid of any empty string actions.
            # Empty strings cannot be specified as an action in an IAM statement
            actions.discard("")
            # Check if handler has actions
            if not actions:
                actions.add("*")
                permission = "Deny"

            contents = template.render(
                type_name=self.hypenated_name,
                actions=sorted(actions),
                permission=permission,
                role_session_timeout=role_session_timeout,
            )
            self.overwrite(path, contents)

        return self._plugin.generate(self)

    def load(self):
        try:
            self.load_settings()
        except FileNotFoundError as e:
            self._raise_invalid_project(
                "Project file not found. Have you run 'init'?", e
            )

        LOG.info("Validating your resource specification...")
        try:
            self.load_schema()
        except FileNotFoundError as e:
            self._raise_invalid_project("Resource specification not found.", e)
        except SpecValidationError as e:
            msg = "Resource specification is invalid: " + str(e)
            self._raise_invalid_project(msg, e)

    def submit(
        self, dry_run, endpoint_url, region_name, role_arn, use_role, set_default
    ):  # pylint: disable=too-many-arguments
        # if it's a dry run, keep the file; otherwise can delete after upload
        if dry_run:
            path = Path("{}.zip".format(self.hypenated_name))
            context_mgr = path.open("wb")
        else:
            context_mgr = TemporaryFile("w+b")

        with context_mgr as f:
            # the default compression is ZIP_STORED, which helps with the
            # file-size check on upload
            with zipfile.ZipFile(f, mode="w") as zip_file:
                zip_file.write(self.schema_path, SCHEMA_UPLOAD_FILENAME)
                zip_file.write(self.settings_path, SETTINGS_FILENAME)
                try:
                    zip_file.write(self.overrides_path, OVERRIDES_FILENAME)
                    LOG.debug("%s found. Writing to package.", OVERRIDES_FILENAME)
                except FileNotFoundError:
                    LOG.debug(
                        "%s not found. Not writing to package.", OVERRIDES_FILENAME
                    )
                self._plugin.package(self, zip_file)

            if dry_run:
                LOG.error("Dry run complete: %s", path.resolve())
            else:
                f.seek(0)
                self._upload(
                    f, endpoint_url, region_name, role_arn, use_role, set_default
                )

    def generate_docs(self):
        # generate the docs folder that contains documentation based on the schema
        docs_path = self.root / "docs"

        if not self.type_info or not self.schema or "properties" not in self.schema:
            LOG.warning(
                "Could not generate schema docs due to missing type info or schema"
            )
            return

        LOG.debug("Removing generated docs: %s", docs_path)
        shutil.rmtree(docs_path, ignore_errors=True)
        docs_path.mkdir(exist_ok=True)

        LOG.debug("Writing generated docs")

        # take care not to modify the master schema
        docs_schema = json.loads(json.dumps(self.schema))

        docs_schema["properties"] = {
            name: self._set_docs_properties(name, value, (name,))
            for name, value in docs_schema["properties"].items()
        }

        LOG.debug("Finished documenting nested properties")

        ref = self._get_docs_primary_identifier(docs_schema)
        getatt = self._get_docs_gettable_atts(docs_schema)

        readme_path = docs_path / "README.md"
        LOG.debug("Writing docs README: %s", readme_path)
        template = self.env.get_template("docs-readme.md")
        contents = template.render(
            type_name=self.type_name, schema=docs_schema, ref=ref, getatt=getatt
        )
        self.safewrite(readme_path, contents)

    @staticmethod
    def _get_docs_primary_identifier(docs_schema):
        try:
            primary_id = docs_schema["primaryIdentifier"]
            if len(primary_id) == 1:
                # drop /properties
                primary_id_path = fragment_decode(primary_id[0], prefix="")[1:]
                # at some point, someone might use a nested primary ID
                if len(primary_id_path) == 1:
                    return primary_id_path[0]
                LOG.warning("Nested primaryIdentifier found")
        except (KeyError, ValueError):
            pass
        return None

    @staticmethod
    def _get_docs_gettable_atts(docs_schema):
        def _get_property_description(prop):
            path = fragment_decode(prop, prefix="")
            name = path[-1]
            try:
                desc, _resolved_path, _parent = traverse(
                    docs_schema, path + ("description",)
                )
            except (KeyError, IndexError, ValueError):
                desc = f"Returns the <code>{name}</code> value."
            return {"name": name, "description": desc}

        return [
            _get_property_description(prop)
            for prop in docs_schema.get("readOnlyProperties", [])
        ]

    def _set_docs_properties(self, propname, prop, proppath):
        if "$ref" in prop:
            prop = RefResolver.from_schema(self.schema).resolve(prop["$ref"])[1]

        proppath_ptr = fragment_encode(("properties",) + proppath, prefix="")
        if (
            "createOnlyProperties" in self.schema
            and proppath_ptr in self.schema["createOnlyProperties"]
        ):
            prop["createonly"] = True

<<<<<<< HEAD
        if (
            "readOnlyProperties" in self.schema
            and proppath_ptr in self.schema["readOnlyProperties"]
        ):
            prop["readonly"] = True

=======
>>>>>>> c85cd036
        if prop["type"] in BASIC_TYPE_MAPPINGS:
            mapped = BASIC_TYPE_MAPPINGS[prop["type"]]
            prop["jsontype"] = prop["yamltype"] = prop["longformtype"] = mapped
        elif prop["type"] == "array":
            prop["arrayitems"] = arrayitems = self._set_docs_properties(
                propname, prop["items"], proppath
            )
            prop["jsontype"] = f'[ {arrayitems["jsontype"]}, ... ]'
            prop["yamltype"] = f'\n      - {arrayitems["longformtype"]}'
            prop["longformtype"] = f'List of {arrayitems["longformtype"]}'
        elif prop["type"] == "object":
            template = self.env.get_template("docs-subproperty.md")
            docs_path = self.root / "docs"

            prop["properties"] = {
                name: self._set_docs_properties(name, value, proppath + (name,))
                for name, value in prop["properties"].items()
            }

            subproperty_name = " ".join(proppath)
            subproperty_filename = "-".join(proppath).lower() + ".md"
            subproperty_path = docs_path / subproperty_filename

            LOG.debug("Writing docs %s: %s", subproperty_filename, subproperty_path)
            contents = template.render(
                type_name=self.type_name, subproperty_name=subproperty_name, schema=prop
            )
            self.safewrite(subproperty_path, contents)

            href = f'<a href="{subproperty_filename}">{propname}</a>'
            prop["jsontype"] = prop["yamltype"] = prop["longformtype"] = href
        else:
            prop["jsontype"] = "Unknown"
            prop["yamltype"] = "Unknown"
            prop["longformtype"] = "Unknown"

        if "enum" in prop:
            prop["allowedvalues"] = prop["enum"]

        return prop

    def _upload(
        self, fileobj, endpoint_url, region_name, role_arn, use_role, set_default
    ):  # pylint: disable=too-many-arguments, too-many-locals
        LOG.debug("Packaging complete, uploading...")
        session = create_sdk_session(region_name)
        LOG.debug("Uploading to region '%s'", session.region_name)
        cfn_client = session.client("cloudformation", endpoint_url=endpoint_url)
        s3_client = session.client("s3")
        uploader = Uploader(cfn_client, s3_client)
        if use_role and not role_arn and "handlers" in self.schema:
            LOG.debug("Creating execution role for provider to use")
            role_arn = uploader.create_or_update_role(
                self.root / ROLE_TEMPLATE_FILENAME, self.hypenated_name
            )

        s3_url = uploader.upload(self.hypenated_name, fileobj)
        LOG.debug("Got S3 URL: %s", s3_url)
        log_delivery_role = uploader.get_log_delivery_role_arn()
        LOG.debug("Got Log Role: %s", log_delivery_role)
        kwargs = {
            "Type": "RESOURCE",
            "TypeName": self.type_name,
            "SchemaHandlerPackage": s3_url,
            "ClientRequestToken": str(uuid4()),
            "LoggingConfig": {
                "LogRoleArn": log_delivery_role,
                "LogGroupName": "{}-logs".format(self.hypenated_name),
            },
        }
        if role_arn and use_role:
            kwargs["ExecutionRoleArn"] = role_arn

        try:
            response = cfn_client.register_type(**kwargs)

        except ClientError as e:
            LOG.debug("Registering type resulted in unknown ClientError", exc_info=e)
            raise DownstreamError("Unknown CloudFormation error") from e
        else:
            self._wait_for_registration(
                cfn_client, response["RegistrationToken"], set_default
            )

    @staticmethod
    def _wait_for_registration(cfn_client, registration_token, set_default):
        registration_waiter = cfn_client.get_waiter("type_registration_complete")
        try:
            LOG.warning(
                "Successfully submitted type. "
                "Waiting for registration with token '%s' to complete.",
                registration_token,
            )
            registration_waiter.wait(RegistrationToken=registration_token)
        except WaiterError as e:
            LOG.warning(
                "Failed to register the type with registration token '%s'.",
                registration_token,
            )
            try:
                response = cfn_client.describe_type_registration(
                    RegistrationToken=registration_token
                )
            except ClientError as describe_error:
                LOG.debug(
                    "Describing type registration resulted in unknown ClientError",
                    exc_info=e,
                )
                raise DownstreamError(
                    "Error describing type registration"
                ) from describe_error
            LOG.warning(
                "Please see response for additional information: '%s'", response
            )
            raise DownstreamError("Type registration error") from e
        LOG.warning("Registration complete.")
        response = cfn_client.describe_type_registration(
            RegistrationToken=registration_token
        )
        LOG.warning(response)
        if set_default:
            arn = response["TypeVersionArn"]
            try:
                cfn_client.set_type_default_version(Arn=arn)
            except ClientError as e:
                LOG.debug(
                    "Setting default version resulted in unknown ClientError",
                    exc_info=e,
                )
                raise DownstreamError("Error setting default version") from e
            LOG.warning("Set default version to '%s", arn)<|MERGE_RESOLUTION|>--- conflicted
+++ resolved
@@ -409,16 +409,13 @@
             and proppath_ptr in self.schema["createOnlyProperties"]
         ):
             prop["createonly"] = True
-
-<<<<<<< HEAD
+        
         if (
             "readOnlyProperties" in self.schema
             and proppath_ptr in self.schema["readOnlyProperties"]
         ):
             prop["readonly"] = True
-
-=======
->>>>>>> c85cd036
+        
         if prop["type"] in BASIC_TYPE_MAPPINGS:
             mapped = BASIC_TYPE_MAPPINGS[prop["type"]]
             prop["jsontype"] = prop["yamltype"] = prop["longformtype"] = mapped
