# pylint: disable=too-many-lines
import json
import logging
import os
import shutil
import sys
import zipfile
from pathlib import Path
from tempfile import TemporaryFile
from uuid import uuid4

from botocore.exceptions import ClientError, WaiterError
from jinja2 import Environment, PackageLoader, select_autoescape
from jsonschema import Draft7Validator
from jsonschema.exceptions import ValidationError

from rpdk.core.fragment.generator import TemplateFragment
from rpdk.core.jsonutils.flattener import JsonSchemaFlattener

from . import __version__
from .boto_helpers import create_sdk_session
from .data_loaders import load_hook_spec, load_resource_spec, resource_json
from .exceptions import (
    DownstreamError,
    FragmentValidationError,
    InternalError,
    InvalidProjectError,
    RPDKBaseException,
    SpecValidationError,
)
from .fragment.module_fragment_reader import _get_fragment_file
from .jsonutils.pointer import fragment_decode, fragment_encode
from .jsonutils.utils import traverse
from .plugin_registry import load_plugin
from .type_name_resolver import TypeNameResolver
from .type_schema_loader import TypeSchemaLoader
from .upload import Uploader

LOG = logging.getLogger(__name__)

SETTINGS_FILENAME = ".rpdk-config"
SCHEMA_UPLOAD_FILENAME = "schema.json"
CONFIGURATION_SCHEMA_UPLOAD_FILENAME = "configuration-schema.json"
OVERRIDES_FILENAME = "overrides.json"
TARGET_INFO_FILENAME = "target-info.json"
INPUTS_FOLDER = "inputs"
EXAMPLE_INPUTS_FOLDER = "example_inputs"
TARGET_SCHEMAS_FOLDER = "target-schemas"
HOOK_ROLE_TEMPLATE_FILENAME = "hook-role.yaml"
RESOURCE_ROLE_TEMPLATE_FILENAME = "resource-role.yaml"
TYPE_NAME_RESOURCE_REGEX = "^[a-zA-Z0-9]{2,64}::[a-zA-Z0-9]{2,64}::[a-zA-Z0-9]{2,64}$"
TYPE_NAME_MODULE_REGEX = (
    "^[a-zA-Z0-9]{2,64}::[a-zA-Z0-9]{2,64}::[a-zA-Z0-9]{2,64}::MODULE$"
)
TYPE_NAME_HOOK_REGEX = "^[a-zA-Z0-9]{2,64}::[a-zA-Z0-9]{2,64}::[a-zA-Z0-9]{2,64}$"
ARTIFACT_TYPE_RESOURCE = "RESOURCE"
ARTIFACT_TYPE_MODULE = "MODULE"
ARTIFACT_TYPE_HOOK = "HOOK"

DEFAULT_ROLE_TIMEOUT_MINUTES = 120  # 2 hours
# min and max are according to CreateRole API restrictions
# https://docs.aws.amazon.com/IAM/latest/APIReference/API_CreateRole.html
MIN_ROLE_TIMEOUT_SECONDS = 3600  # 1 hour
MAX_ROLE_TIMEOUT_SECONDS = 43200  # 12 hours

CFN_METADATA_FILENAME = ".cfn_metadata.json"

SETTINGS_VALIDATOR = Draft7Validator(
    {
        "properties": {
            "artifact_type": {"type": "string"},
            "language": {"type": "string"},
            "typeName": {"type": "string", "pattern": TYPE_NAME_RESOURCE_REGEX},
            "runtime": {"type": "string"},
            "entrypoint": {"type": ["string", "null"]},
            "testEntrypoint": {"type": ["string", "null"]},
            "executableEntrypoint": {"type": ["string", "null"]},
            "settings": {"type": "object"},
        },
        "required": ["language", "typeName", "runtime", "entrypoint"],
    }
)

MODULE_SETTINGS_VALIDATOR = Draft7Validator(
    {
        "properties": {
            "artifact_type": {"type": "string"},
            "typeName": {"type": "string", "pattern": TYPE_NAME_MODULE_REGEX},
            "settings": {"type": "object"},
        },
        "required": ["artifact_type", "typeName"],
    }
)

HOOK_SETTINGS_VALIDATOR = Draft7Validator(
    {
        "properties": {
            "artifact_type": {"type": "string"},
            "language": {"type": "string"},
            "typeName": {"type": "string", "pattern": TYPE_NAME_HOOK_REGEX},
            "runtime": {"type": "string"},
            "entrypoint": {"type": ["string", "null"]},
            "testEntrypoint": {"type": ["string", "null"]},
            "settings": {"type": "object"},
        },
        "required": ["language", "typeName", "runtime", "entrypoint"],
    }
)

BASIC_TYPE_MAPPINGS = {
    "string": "String",
    "number": "Double",
    "integer": "Integer",
    "boolean": "Boolean",
}

MARKDOWN_RESERVED_CHARACTERS = frozenset({"^", "*", "+", ".", "(", "[", "{", "#"})


def escape_markdown(string):
    """Escapes the reserved Markdown characters."""
    if not string:
        return string
    if string[0] in MARKDOWN_RESERVED_CHARACTERS:
        return "\\{}".format(string)
    return string


class Project:  # pylint: disable=too-many-instance-attributes,too-many-public-methods
    def __init__(self, overwrite_enabled=False, root=None):
        self.overwrite_enabled = overwrite_enabled
        self.root = Path(root) if root else Path.cwd()
        self.settings_path = self.root / SETTINGS_FILENAME
        self.type_info = None
        self.artifact_type = None
        self.language = None
        self._plugin = None
        self.settings = None
        self.schema = None
        self.configuration_schema = None
        self._flattened_schema = None
        self._marked_down_properties = {}
        self.runtime = "noexec"
        self.entrypoint = None
        self.test_entrypoint = None
        self.executable_entrypoint = None
        self.fragment_dir = None
        self.target_info = {}

        self.env = Environment(
            trim_blocks=True,
            lstrip_blocks=True,
            keep_trailing_newline=True,
            loader=PackageLoader(__name__, "templates/"),
            autoescape=select_autoescape(["html", "htm", "xml", "md"]),
        )

        self.env.filters["escape_markdown"] = escape_markdown

        LOG.debug("Root directory: %s", self.root)

    @property
    def type_name(self):
        return "::".join(self.type_info)

    @type_name.setter
    def type_name(self, value):
        self.type_info = tuple(value.split("::"))

    @property
    def hypenated_name(self):
        return "-".join(self.type_info).lower()

    @property
    def hyphenated_name_case_sensitive(self):
        return "-".join(self.type_info)

    @property
    def schema_filename(self):
        return f"{self.hypenated_name}.json"

    @property
    def configuration_schema_filename(self):
        return "{}-configuration.json".format(self.hypenated_name)

    @property
    def schema_path(self):
        return self.root / self.schema_filename

    @property
    def overrides_path(self):
        return self.root / OVERRIDES_FILENAME

    @property
    def inputs_path(self):
        return self.root / INPUTS_FOLDER

    @property
    def example_inputs_path(self):
        return self.root / EXAMPLE_INPUTS_FOLDER

    @property
    def target_schemas_path(self):
        return self.root / TARGET_SCHEMAS_FOLDER

    @property
    def target_info_path(self):
        return self.root / TARGET_INFO_FILENAME

    @staticmethod
    def _raise_invalid_project(msg, e):
        LOG.debug(msg, exc_info=e)
        raise InvalidProjectError(msg) from e

    def load_settings(self):
        LOG.debug("Loading project file '%s'", self.settings_path)
        try:
            with self.settings_path.open("r", encoding="utf-8") as f:
                raw_settings = json.load(f)
        except json.JSONDecodeError as e:
            self._raise_invalid_project(
                f"Project file '{self.settings_path}' is invalid", e
            )

        # backward compatible
        if "artifact_type" not in raw_settings:
            raw_settings["artifact_type"] = ARTIFACT_TYPE_RESOURCE

        if raw_settings["artifact_type"] == ARTIFACT_TYPE_RESOURCE:
            self.validate_and_load_resource_settings(raw_settings)
        elif raw_settings["artifact_type"] == ARTIFACT_TYPE_HOOK:
            self.validate_and_load_hook_settings(raw_settings)
        else:
            self.validate_and_load_module_settings(raw_settings)

    def validate_and_load_hook_settings(self, raw_settings):
        try:
            HOOK_SETTINGS_VALIDATOR.validate(raw_settings)
        except ValidationError as e:
            self._raise_invalid_project(
                f"Project file '{self.settings_path}' is invalid", e
            )
        self.type_name = raw_settings["typeName"]
        self.artifact_type = raw_settings["artifact_type"]
        self.language = raw_settings["language"]
        self.runtime = raw_settings["runtime"]
        self.entrypoint = raw_settings["entrypoint"]
        self.test_entrypoint = raw_settings["testEntrypoint"]
        self.executable_entrypoint = raw_settings.get("executableEntrypoint")
        self._plugin = load_plugin(raw_settings["language"])
        self.settings = raw_settings.get("settings", {})

    def validate_and_load_module_settings(self, raw_settings):
        try:
            MODULE_SETTINGS_VALIDATOR.validate(raw_settings)
        except ValidationError as e:
            self._raise_invalid_project(
                f"Project file '{self.settings_path}' is invalid", e
            )
        self.type_name = raw_settings["typeName"]
        self.artifact_type = raw_settings["artifact_type"]
        self.settings = raw_settings.get("settings", {})

    def validate_and_load_resource_settings(self, raw_settings):
        try:
            SETTINGS_VALIDATOR.validate(raw_settings)
        except ValidationError as e:
            self._raise_invalid_project(
                f"Project file '{self.settings_path}' is invalid", e
            )
        self.type_name = raw_settings["typeName"]
        self.artifact_type = raw_settings["artifact_type"]
        self.language = raw_settings["language"]
        self.runtime = raw_settings["runtime"]
        self.entrypoint = raw_settings["entrypoint"]
        self.test_entrypoint = raw_settings["testEntrypoint"]
        self.executable_entrypoint = raw_settings.get("executableEntrypoint")
        self._plugin = load_plugin(raw_settings["language"])
        self.settings = raw_settings.get("settings", {})

    def _write_example_schema(self):
        self.schema = resource_json(
            __name__, "data/examples/resource/initech.tps.report.v1.json"
        )
        self.schema["typeName"] = self.type_name

        def _write(f):
            json.dump(self.schema, f, indent=4)
            f.write("\n")

        self.safewrite(self.schema_path, _write)

    def _write_example_hook_schema(self):
        self.schema = resource_json(
            __name__, "data/examples/hook/sse.verification.v1.json"
        )
        self.schema["typeName"] = self.type_name

        def _write(f):
            json.dump(self.schema, f, indent=4)
            f.write("\n")

        self.safewrite(self.schema_path, _write)

    def _write_example_inputs(self):

        shutil.rmtree(self.example_inputs_path, ignore_errors=True)
        self.example_inputs_path.mkdir(exist_ok=True)

        template = self.env.get_template("inputs.json")
        properties = list(self.schema["properties"].keys())

        for inputs_file in (
            "inputs_1_create.json",
            "inputs_1_update.json",
            "inputs_1_invalid.json",
        ):
            self.safewrite(
                self.example_inputs_path / inputs_file,
                template.render(
                    properties=properties[:-1], last_property=properties[-1]
                ),
            )

    def write_settings(self):
        def _write_resource_settings(f):
            executable_entrypoint_dict = (
                {"executableEntrypoint": self.executable_entrypoint}
                if self.executable_entrypoint
                else {}
            )
            json.dump(
                {
                    "artifact_type": self.artifact_type,
                    "typeName": self.type_name,
                    "language": self.language,
                    "runtime": self.runtime,
                    "entrypoint": self.entrypoint,
                    "testEntrypoint": self.test_entrypoint,
                    "settings": self.settings,
                    **executable_entrypoint_dict,
                },
                f,
                indent=4,
            )
            f.write("\n")

        def _write_module_settings(f):
            json.dump(
                {
                    "artifact_type": self.artifact_type,
                    "typeName": self.type_name,
                    "settings": self.settings,
                },
                f,
                indent=4,
            )
            f.write("\n")

        def _write_hook_settings(f):
            executable_entrypoint_dict = (
                {"executableEntrypoint": self.executable_entrypoint}
                if self.executable_entrypoint
                else {}
            )
            json.dump(
                {
                    "artifact_type": self.artifact_type,
                    "typeName": self.type_name,
                    "language": self.language,
                    "runtime": self.runtime,
                    "entrypoint": self.entrypoint,
                    "testEntrypoint": self.test_entrypoint,
                    "settings": self.settings,
                    **executable_entrypoint_dict,
                },
                f,
                indent=4,
            )
            f.write("\n")

        if self.artifact_type == ARTIFACT_TYPE_RESOURCE:
            self.overwrite(self.settings_path, _write_resource_settings)
        elif self.artifact_type == ARTIFACT_TYPE_HOOK:
            self.overwrite(self.settings_path, _write_hook_settings)
        else:
            self.overwrite(self.settings_path, _write_module_settings)

    def init(self, type_name, language, settings=None):
        self.artifact_type = ARTIFACT_TYPE_RESOURCE
        self.type_name = type_name
        self.language = language
        self._plugin = load_plugin(language)
        self.settings = settings or {}
        self._write_example_schema()
        self._write_example_inputs()
        self._plugin.init(self)
        self.write_settings()

    def init_module(self, type_name):
        self.artifact_type = ARTIFACT_TYPE_MODULE
        self.type_name = type_name
        self.settings = {}
        self.write_settings()

    def init_hook(self, type_name, language, settings=None):
        self.artifact_type = ARTIFACT_TYPE_HOOK
        self.type_name = type_name
        self.language = language
        self._plugin = load_plugin(language)
        self.settings = settings or {}
        self._write_example_hook_schema()
        self._plugin.init(self)
        self.write_settings()

    def load_hook_schema(self):
        if not self.type_info:
            msg = "Internal error (Must load settings first)"
            LOG.critical(msg)
            raise InternalError(msg)

        with self.schema_path.open("r", encoding="utf-8") as f:
            self.schema = load_hook_spec(f)

    def load_schema(self):
        if not self.type_info:
            msg = "Internal error (Must load settings first)"
            LOG.critical(msg)
            raise InternalError(msg)

        with self.schema_path.open("r", encoding="utf-8") as f:
            self.schema = load_resource_spec(f)

    def load_configuration_schema(self):
        if not self.schema:
            msg = "Internal error (Must load type schema first)"
            LOG.critical(msg)
            raise InternalError(msg)

        if "typeConfiguration" in self.schema:
            configuration_schema = self.schema["typeConfiguration"]
            configuration_schema["definitions"] = self.schema.get("definitions", {})
            configuration_schema["typeName"] = self.type_name
            self.configuration_schema = configuration_schema

    def write_configuration_schema(self, path):
        LOG.debug(
            "Writing type configuration resource specification from resource specification: %s",
            path,
        )

        def _write(f):
            json.dump(self.configuration_schema, f, indent=4)
            f.write("\n")

        self.overwrite(path, _write)

    @staticmethod
    def overwrite(path, contents):
        LOG.debug("Overwriting '%s'", path)
        with path.open("w", encoding="utf-8") as f:
            if callable(contents):
                contents(f)
            else:
                f.write(contents)

    def safewrite(self, path, contents):
        if self.overwrite_enabled:
            self.overwrite(path, contents)
        else:
            try:
                with path.open("x", encoding="utf-8") as f:
                    if callable(contents):
                        contents(f)
                    else:
                        f.write(contents)
            except FileExistsError:
                LOG.info("File already exists, not overwriting '%s'", path)

    def generate(
<<<<<<< HEAD
        self,
        endpoint_url=None,
        region_name=None,
        target_schemas=None,
        profile_name=None,
=======
        self, endpoint_url=None, region_name=None, local_only=False, target_schemas=None
>>>>>>> 89b73d3c
    ):
        if self.artifact_type == ARTIFACT_TYPE_MODULE:
            return  # for Modules, the schema is already generated in cfn validate

        # generate template for IAM role assumed by cloudformation
        # to provision resources if schema has handlers defined
        if "handlers" in self.schema:
            handlers = self.schema["handlers"]
            permission = "Allow"
            if self.artifact_type == ARTIFACT_TYPE_HOOK:
                template = self.env.get_template("hook-role.yml")
                path = self.root / HOOK_ROLE_TEMPLATE_FILENAME
            else:
                template = self.env.get_template("resource-role.yml")
                path = self.root / RESOURCE_ROLE_TEMPLATE_FILENAME
            LOG.debug("Writing Execution Role CloudFormation template: %s", path)
            actions = {
                action
                for handler in handlers.values()
                for action in handler.get("permissions", [])
            }

            # calculate IAM role max session timeout based on highest handler timeout
            # with some buffer (70 seconds per minute)
            max_handler_timeout = max(
                (
                    handler.get("timeoutInMinutes", DEFAULT_ROLE_TIMEOUT_MINUTES)
                    for operation, handler in handlers.items()
                ),
                default=DEFAULT_ROLE_TIMEOUT_MINUTES,
            )
            # max role session timeout must be between 1 hour and 12 hours
            role_session_timeout = min(
                MAX_ROLE_TIMEOUT_SECONDS,
                max(MIN_ROLE_TIMEOUT_SECONDS, 70 * max_handler_timeout),
            )

            # gets rid of any empty string actions.
            # Empty strings cannot be specified as an action in an IAM statement
            actions.discard("")
            # Check if handler has actions
            if not actions:
                actions.add("*")
                permission = "Deny"

            contents = template.render(
                type_name=self.hyphenated_name_case_sensitive,
                actions=sorted(actions),
                permission=permission,
                role_session_timeout=role_session_timeout,
            )
            self.overwrite(path, contents)
            self.target_info = self._load_target_info(
<<<<<<< HEAD
                endpoint_url, region_name, target_schemas, profile_name
=======
                endpoint_url,
                region_name,
                type_schemas=target_schemas,
                local_only=local_only,
>>>>>>> 89b73d3c
            )

        self._plugin.generate(self)

    def load(self):
        try:
            self.load_settings()
        except FileNotFoundError as e:
            self._raise_invalid_project(
                f"Project file {self.settings_path} not found. Have you run 'init' or in a wrong directory?",
                e,
            )

        if self.artifact_type == ARTIFACT_TYPE_MODULE:
            self._load_modules_project()
        elif self.artifact_type == ARTIFACT_TYPE_HOOK:
            self._load_hooks_project()
        else:
            self._load_resources_project()

    def _load_resources_project(self):
        LOG.info("Validating your resource specification...")
        try:
            self.load_schema()
            self.load_configuration_schema()
            LOG.warning("Resource schema is valid.")
        except FileNotFoundError as e:
            self._raise_invalid_project("Resource schema not found.", e)
        except SpecValidationError as e:
            msg = "Resource schema is invalid: " + str(e)
            self._raise_invalid_project(msg, e)
        LOG.info("Validating your resource schema...")

    def _load_modules_project(self):
        LOG.info("Validating your module fragments...")
        template_fragment = TemplateFragment(self.type_name, self.root)
        try:
            self._validate_fragments(template_fragment)
        except FragmentValidationError as e:
            msg = "Invalid template fragment: " + str(e)
            self._raise_invalid_project(msg, e)
        self.schema = template_fragment.generate_schema()
        self.fragment_dir = template_fragment.fragment_dir

    def _load_hooks_project(self):
        LOG.info("Validating your hook specification...")
        try:
            self.load_hook_schema()
            self.load_configuration_schema()
        except FileNotFoundError as e:
            self._raise_invalid_project("Hook specification not found.", e)
        except SpecValidationError as e:
            msg = "Hook specification is invalid: " + str(e)
            self._raise_invalid_project(msg, e)

    def _add_modules_content_to_zip(self, zip_file):
        if not os.path.exists(self.root / SCHEMA_UPLOAD_FILENAME):
            msg = "Module schema could not be found"
            raise InternalError(msg)
        zip_file.write(self.root / SCHEMA_UPLOAD_FILENAME, SCHEMA_UPLOAD_FILENAME)
        file = _get_fragment_file(self.fragment_dir)
        zip_file.write(
            file,
            arcname=file.replace(str(self.fragment_dir), "fragments/"),
        )

    @staticmethod
    def _validate_fragments(template_fragment):
        template_fragment.validate_fragments()

    def submit(
        self,
        dry_run,
        endpoint_url,
        region_name,
        role_arn,
        use_role,
        set_default,
        profile_name,
    ):  # pylint: disable=too-many-arguments
        context_mgr = self._create_context_manager(dry_run)

        with context_mgr as f:
            # the default compression is ZIP_STORED, which helps with the
            # file-size check on upload
            args = {}
            if sys.version_info >= (3, 8):
                args = {"strict_timestamps": False}
            with zipfile.ZipFile(f, mode="w", **args) as zip_file:
                if self.configuration_schema:
                    with zip_file.open(
                        CONFIGURATION_SCHEMA_UPLOAD_FILENAME, "w"
                    ) as configuration_file:
                        configuration_file.write(
                            json.dumps(self.configuration_schema, indent=4).encode(
                                "utf-8"
                            )
                        )
                zip_file.write(self.settings_path, SETTINGS_FILENAME)
                if self.artifact_type == ARTIFACT_TYPE_MODULE:
                    self._add_modules_content_to_zip(zip_file)
                elif self.artifact_type == ARTIFACT_TYPE_HOOK:
                    self._add_hooks_content_to_zip(
                        zip_file, endpoint_url, region_name, profile_name
                    )
                else:
                    self._add_resources_content_to_zip(zip_file)

                self._add_overrides_file_to_zip(zip_file)

            if dry_run:
                LOG.error("Dry run complete: %s", self._get_zip_file_path().resolve())
            else:
                f.seek(0)
                self._upload(
                    f,
                    endpoint_url,
                    region_name,
                    role_arn,
                    use_role,
                    set_default,
                    profile_name,
                )

    def _add_overrides_file_to_zip(self, zip_file):
        try:
            zip_file.write(self.overrides_path, OVERRIDES_FILENAME)
            LOG.debug("%s found. Writing to package.", OVERRIDES_FILENAME)
        except FileNotFoundError:
            LOG.debug("%s not found. Not writing to package.", OVERRIDES_FILENAME)

    def _add_resources_content_to_zip(self, zip_file):
        zip_file.write(self.schema_path, SCHEMA_UPLOAD_FILENAME)
        if os.path.isdir(self.inputs_path):
            for filename in os.listdir(self.inputs_path):
                absolute_path = self.inputs_path / filename
                zip_file.write(absolute_path, INPUTS_FOLDER + "/" + filename)
                LOG.debug("%s found. Writing to package.", filename)
        else:
            LOG.debug("%s not found. Not writing to package.", INPUTS_FOLDER)
        self._plugin.package(self, zip_file)
        cli_metadata = {}
        try:
            cli_metadata = self._plugin.get_plugin_information(self)
        except AttributeError:
            LOG.debug(
                "Version info is not available for plugins, not writing to metadata file"
            )
        cli_metadata["cli-version"] = __version__
        zip_file.writestr(CFN_METADATA_FILENAME, json.dumps(cli_metadata))

    def _add_hooks_content_to_zip(
        self, zip_file, endpoint_url=None, region_name=None, profile_name=None
    ):
        zip_file.write(self.schema_path, SCHEMA_UPLOAD_FILENAME)
        if os.path.isdir(self.inputs_path):
            for filename in os.listdir(self.inputs_path):
                absolute_path = self.inputs_path / filename
                zip_file.write(absolute_path, INPUTS_FOLDER + "/" + filename)
                LOG.debug("%s found. Writing to package.", filename)
        else:
            LOG.debug("%s not found. Not writing to package.", INPUTS_FOLDER)

<<<<<<< HEAD
        target_info = (
            self.target_info
            if self.target_info
            else self._load_target_info(
                endpoint_url, region_name, profile_name=profile_name
            )
        )
        zip_file.writestr(TARGET_INFO_FILENAME, json.dumps(target_info, indent=4))
=======
        target_info = {}
        try:
            target_info = (
                self.target_info
                if self.target_info
                else self._load_target_info(endpoint_url, region_name)
            )
        except RPDKBaseException as e:
            LOG.warning("Failed to load target info, attempting local...", exc_info=e)
            try:
                target_info = self._load_target_info(None, None, local_only=True)
            except RPDKBaseException as ex:
                LOG.warning("Failed to load target info, ignoring...", exc_info=ex)

        if target_info:
            zip_file.writestr(TARGET_INFO_FILENAME, json.dumps(target_info, indent=4))
>>>>>>> 89b73d3c
        for target_name, info in target_info.items():
            filename = "{}.json".format(
                "-".join(s.lower() for s in target_name.split("::"))
            )
            content = json.dumps(info.get("Schema", {}), indent=4).encode("utf-8")
            zip_file.writestr(TARGET_SCHEMAS_FOLDER + "/" + filename, content)
            LOG.debug("%s found. Writing to package.", filename)

        self._plugin.package(self, zip_file)
        cli_metadata = {}
        try:
            cli_metadata = self._plugin.get_plugin_information(self)
        except AttributeError:
            LOG.debug(
                "Version info is not available for plugins, not writing to metadata file"
            )
        cli_metadata["cli-version"] = __version__
        zip_file.writestr(CFN_METADATA_FILENAME, json.dumps(cli_metadata))

    # pylint: disable=R1732
    def _create_context_manager(self, dry_run):
        # if it's a dry run, keep the file; otherwise can delete after upload
        if dry_run:
            return self._get_zip_file_path().open("wb")

        return TemporaryFile("w+b")

    def _get_zip_file_path(self):
        return Path(f"{self.hypenated_name}.zip")

    def generate_docs(self):
        if self.artifact_type == ARTIFACT_TYPE_MODULE:
            return

        # generate the docs folder that contains documentation based on the schema
        docs_path = self.root / "docs"

        docs_attribute = (
            self.configuration_schema
            if self.artifact_type == ARTIFACT_TYPE_HOOK
            else self.schema
        )
        if (
            not self.type_info
            or not docs_attribute
            or "properties" not in docs_attribute
        ):
            LOG.warning(
                "Could not generate schema docs due to missing type info or schema"
            )
            return

        target_names = (
            self.target_info.keys()
            if self.target_info
            else {
                target_name
                for handler in self.schema.get("handlers", {}).values()
                for target_name in handler.get("targetNames", [])
            }
            if self.artifact_type == ARTIFACT_TYPE_HOOK
            else []
        )

        LOG.debug("Removing generated docs: %s", docs_path)
        shutil.rmtree(docs_path, ignore_errors=True)
        docs_path.mkdir(exist_ok=True)

        LOG.debug("Writing generated docs")

        # take care not to modify the master schema
        docs_schema = json.loads(json.dumps(docs_attribute))
        self._flattened_schema = JsonSchemaFlattener(
            json.loads(json.dumps(docs_attribute))
        ).flatten_schema()

        docs_schema["properties"] = {
            name: self._set_docs_properties(name, value, (name,))
            for name, value in self._flattened_schema[()]["properties"].items()
        }

        LOG.debug("Finished documenting nested properties")

        ref = self._get_docs_primary_identifier(docs_schema)
        getatt = self._get_docs_gettable_atts(docs_schema)

        readme_path = docs_path / "README.md"
        LOG.debug("Writing docs README: %s", readme_path)
        readme_template = (
            "hook-docs-readme.md"
            if self.artifact_type == ARTIFACT_TYPE_HOOK
            else "docs-readme.md"
        )
        template = self.env.get_template(readme_template)
        contents = template.render(
            type_name=self.type_name,
            schema=docs_schema,
            ref=ref,
            getatt=getatt,
            target_names=sorted(target_names),
        )
        self.safewrite(readme_path, contents)

    def generate_image_build_config(self):
        if not hasattr(self._plugin, "generate_image_build_config"):
            raise InvalidProjectError(
                f"Plugin for the {self.runtime} runtime does not support building an image"
            )
        return self._plugin.generate_image_build_config(self)

    @staticmethod
    def _get_docs_primary_identifier(docs_schema):
        try:
            primary_id = docs_schema["primaryIdentifier"]
            if len(primary_id) == 1:
                # drop /properties
                primary_id_path = fragment_decode(primary_id[0], prefix="")[1:]
                # at some point, someone might use a nested primary ID
                if len(primary_id_path) == 1:
                    return primary_id_path[0]
                LOG.warning("Nested primaryIdentifier found")
        except (KeyError, ValueError):
            pass
        return None

    @staticmethod
    def _get_docs_gettable_atts(docs_schema):
        def _get_property_description(prop):
            path = fragment_decode(prop, prefix="")
            name = path[-1]
            try:
                desc, _resolved_path, _parent = traverse(
                    docs_schema, path + ("description",)
                )
            except (KeyError, IndexError, ValueError):
                desc = f"Returns the <code>{name}</code> value."
            return {"name": name, "description": desc}

        return [
            _get_property_description(prop)
            for prop in docs_schema.get("readOnlyProperties", [])
        ]

    def _set_docs_properties(  # noqa: C901
        self, propname, prop, proppath
    ):  # pylint: disable=too-many-locals,too-many-statements
        """method sets markdown for each property;
        1. Supports multiple types per property - done via flattened schema so `allOf`,
        `anyOf`, `oneOf` combined into a collection then method iterates to reapply
        itself to each type
        2. Supports circular reference - done via pre calculating hypothetical .md file
        path and name
        which is reused once property is hit more than once

        Args:
            propname ([str]): property name
            prop ([dict]): all the sub propeties
            proppath ([tuple]): path of the property

        Returns:
            [dict]: modified sub dictionary with attached markdown
        """
        types = ("jsontype", "yamltype", "longformtype")
        jsontype, yamltype, longformtype = types

        # reattach prop from reference
        if "$ref" in prop:
            ref = self._flattened_schema[prop["$ref"]]
            propname = prop["$ref"][1]
            # this is to tie object to a definition and not to a property
            proppath = (propname,)
            prop = ref

        # this means method is traversing already visited property
        if propname in self._marked_down_properties:
            return {
                property_item: markdown
                for property_item, markdown in self._marked_down_properties[
                    propname
                ].items()
                if property_item in types
            }  # returning already set markdown

        proppath_ptr = fragment_encode(("properties",) + proppath, prefix="")
        if (
            "createOnlyProperties" in self.schema
            and proppath_ptr in self.schema["createOnlyProperties"]
        ):
            prop["createonly"] = True
        if (
            "conditionalCreateOnlyProperties" in self.schema
            and proppath_ptr in self.schema["conditionalCreateOnlyProperties"]
        ):
            prop["conditionalCreateOnly"] = True
        if (
            "readOnlyProperties" in self.schema
            and proppath_ptr in self.schema["readOnlyProperties"]
        ):
            prop["readonly"] = True

        # join multiple types
        def __join(item1, item2):
            if not item1 or item2 == item1:
                return item2
            return "{}, {}".format(item1, item2)

        def __set_property_type(prop_type, single_type=True):
            nonlocal prop

            # mark down formatting of the target value - used for complex objects
            # ($ref) and arrays of such objects
            markdown_lambda = (
                lambda fname, name: f'<a href="{fname}">{name}</a>'  # noqa: B950, C0301
            )

            type_json = type_yaml = type_longform = "Unknown"
            if prop_type in BASIC_TYPE_MAPPINGS:
                # primitives should not occur for circular ref;
                type_json = type_yaml = type_longform = BASIC_TYPE_MAPPINGS[prop_type]
            elif prop_type == "array":

                # lambdas to reuse formatting
                markdown_json = (
                    lambda markdown_value: f"[ {markdown_value}, ... ]"
                )  # noqa: E731
                markdown_yaml = lambda markdown_value: (  # noqa: E731
                    f"\n      - {markdown_value}"
                    if single_type
                    else f"[ {markdown_value}, ... ]"
                )
                markdown_long = (
                    lambda markdown_value: f"List of {markdown_value}"
                )  # noqa: E731

                # potential circular ref
                # setting up markdown before going deep in the heap to reuse markdown
                if "$ref" in prop["items"]:
                    sub_propname = prop["items"]["$ref"][1]  # get target sub property
                    sub_proppath = (sub_propname,)

                    # calculating hypothetical markdown property before
                    # actually traversing it - this way it could be reused -
                    # same .md doc could be attached to both instances
                    hypothetical = markdown_lambda(
                        "-".join(sub_proppath).lower() + ".md", sub_propname
                    )

                    # assigning hypothetical .md file reference before circular
                    # property gets boundary so when boundary is hit it reuses
                    # the same document
                    self._marked_down_properties[propname] = {
                        jsontype: markdown_json(hypothetical),
                        yamltype: markdown_yaml(hypothetical),
                        longformtype: markdown_long(hypothetical),
                    }

                # traverse nested propertes
                prop["arrayitems"] = arrayitems = self._set_docs_properties(
                    propname, prop["items"], proppath
                )

                # arrayitems should be similar to markdown of hypothetical target
                # if there is an object ref
                # arrayitems are could not be used for hypothetical values
                # as could not be populated before traversing down
                type_json = markdown_json(arrayitems[jsontype])
                type_yaml = markdown_yaml(arrayitems[yamltype])
                type_longform = markdown_long(arrayitems[longformtype])

            elif prop_type == "object":
                template = self.env.get_template("docs-subproperty.md")
                docs_path = self.root / "docs"

                object_properties = (
                    prop.get("properties") or prop.get("patternProperties") or {}
                )

                type_json = type_yaml = type_longform = "Map"
                if object_properties:
                    subproperty_name = " ".join(proppath)
                    subproperty_filename = "-".join(proppath).lower() + ".md"
                    subproperty_path = docs_path / subproperty_filename

                    type_json = type_yaml = type_longform = markdown_lambda(
                        subproperty_filename, propname
                    )

                    # potential circular ref
                    # setting up markdown before going deep in the heap
                    # to reuse markdown
                    self._marked_down_properties[propname] = {
                        jsontype: type_json,
                        yamltype: type_json,
                        longformtype: type_json,
                    }

                    prop["properties"] = {
                        name: self._set_docs_properties(name, value, proppath + (name,))
                        for name, value in object_properties.items()
                    }

                    LOG.debug(
                        "Writing docs %s: %s", subproperty_filename, subproperty_path
                    )
                    contents = template.render(
                        type_name=self.type_name,
                        subproperty_name=subproperty_name,
                        schema=prop,
                    )

                    self.safewrite(subproperty_path, contents)

            prop[jsontype] = __join(prop.get(jsontype), type_json)
            prop[yamltype] = __join(prop.get(yamltype), type_yaml)
            prop[longformtype] = __join(prop.get(longformtype), type_longform)
            if "enum" in prop:
                prop["allowedvalues"] = prop["enum"]

        prop_type = prop.get("type", "object")

        single_item = False
        if not isinstance(prop_type, list):
            prop_type = [prop_type]
            single_item = True

        for prop_item in prop_type:
            if isinstance(prop_item, tuple):  # if tuple, then it's a ref
                # using doc method to generate the mdo and reassign the ref
                resolved = self._set_docs_properties(
                    propname, {"$ref": prop_item}, proppath
                )
                prop[jsontype] = __join(prop.get(jsontype), resolved[jsontype])
                prop[yamltype] = __join(prop.get(yamltype), resolved[yamltype])
                prop[longformtype] = __join(
                    prop.get(longformtype), resolved[longformtype]
                )
            else:
                __set_property_type(prop_item, single_type=single_item)
        return prop

    def _upload(
        self,
        fileobj,
        endpoint_url,
        region_name,
        role_arn,
        use_role,
        set_default,
        profile_name,
    ):  # pylint: disable=too-many-arguments, too-many-locals
        LOG.debug("Packaging complete, uploading...")
        session = create_sdk_session(region_name, profile_name)
        LOG.debug("Uploading to region '%s'", session.region_name)
        cfn_client = session.client("cloudformation", endpoint_url=endpoint_url)
        s3_client = session.client("s3")
        uploader = Uploader(cfn_client, s3_client)

        if use_role and not role_arn and "handlers" in self.schema:
            LOG.debug("Creating execution role for provider to use")
            if self.artifact_type == ARTIFACT_TYPE_HOOK:
                role_template_file = HOOK_ROLE_TEMPLATE_FILENAME
            else:
                role_template_file = RESOURCE_ROLE_TEMPLATE_FILENAME
            role_arn = uploader.create_or_update_role(
                self.root / role_template_file, self.hypenated_name
            )

        s3_url = uploader.upload(self.hypenated_name, fileobj)
        LOG.debug("Got S3 URL: %s", s3_url)
        log_delivery_role = uploader.get_log_delivery_role_arn()
        LOG.debug("Got Log Role: %s", log_delivery_role)
        kwargs = {
            "Type": self.artifact_type,
            "TypeName": self.type_name,
            "SchemaHandlerPackage": s3_url,
            "ClientRequestToken": str(uuid4()),
            "LoggingConfig": {
                "LogRoleArn": log_delivery_role,
                "LogGroupName": f"{self.hypenated_name}-logs",
            },
        }
        if role_arn and use_role:
            kwargs["ExecutionRoleArn"] = role_arn

        try:
            response = cfn_client.register_type(**kwargs)

        except ClientError as e:
            LOG.debug("Registering type resulted in unknown ClientError", exc_info=e)
            raise DownstreamError("Unknown CloudFormation error") from e
        else:
            self._wait_for_registration(
                cfn_client, response["RegistrationToken"], set_default
            )

    @staticmethod
    def _wait_for_registration(cfn_client, registration_token, set_default):
        registration_waiter = cfn_client.get_waiter("type_registration_complete")
        try:
            LOG.warning(
                "Successfully submitted type. "
                "Waiting for registration with token '%s' to complete.",
                registration_token,
            )
            registration_waiter.wait(RegistrationToken=registration_token)
        except WaiterError as e:
            LOG.warning(
                "Failed to register the type with registration token '%s'.",
                registration_token,
            )
            try:
                response = cfn_client.describe_type_registration(
                    RegistrationToken=registration_token
                )
            except ClientError as describe_error:
                LOG.debug(
                    "Describing type registration resulted in unknown ClientError",
                    exc_info=e,
                )
                raise DownstreamError(
                    "Error describing type registration"
                ) from describe_error
            LOG.warning(
                "Please see response for additional information: '%s'", response
            )
            raise DownstreamError("Type registration error") from e
        LOG.warning("Registration complete.")
        response = cfn_client.describe_type_registration(
            RegistrationToken=registration_token
        )
        LOG.warning(response)
        if set_default:
            arn = response["TypeVersionArn"]
            try:
                cfn_client.set_type_default_version(Arn=arn)
            except ClientError as e:
                LOG.debug(
                    "Setting default version resulted in unknown ClientError",
                    exc_info=e,
                )
                raise DownstreamError("Error setting default version") from e
            LOG.warning("Set default version to '%s", arn)

    # flake8: noqa: C901
<<<<<<< HEAD
    def _load_target_info(
        self, endpoint_url, region_name, provided_schemas=None, profile_name=None
=======
    # pylint: disable=R0914
    def _load_target_info(
        self, endpoint_url, region_name, type_schemas=None, local_only=False
>>>>>>> 89b73d3c
    ):
        if self.artifact_type != ARTIFACT_TYPE_HOOK or not self.schema:
            return {}

        if type_schemas is None:
            type_schemas = []

<<<<<<< HEAD
        loader = TypeSchemaLoader.get_type_schema_loader(
            endpoint_url, region_name, profile_name
        )

        provided_target_info = {}
=======
        if os.path.isdir(self.target_schemas_path):
            for filename in os.listdir(self.target_schemas_path):
                absolute_path = self.target_schemas_path / filename
                if absolute_path.is_file() and absolute_path.match("*.json"):
                    type_schemas.append(str(absolute_path))
>>>>>>> 89b73d3c

        local_info = {}
        if os.path.isfile(self.target_info_path):
            try:
                with self.target_info_path.open("r", encoding="utf-8") as f:
                    local_info = json.load(f)
            except json.JSONDecodeError as e:
                self._raise_invalid_project(
                    f"Target info file '{self.target_info_path}' is invalid", e
                )

        target_names = {
            target_name
            for handler in self.schema.get("handlers", {}).values()
            for target_name in handler.get("targetNames", [])
        }

        LOG.debug("Hook schema target names: %s", str(target_names))

        if local_only:
            targets = TypeNameResolver.resolve_type_names_locally(
                target_names, local_info
            )
            loader = TypeSchemaLoader(None, None, local_only=local_only)
        else:
            session = create_sdk_session(region_name)
            cfn_client = session.client("cloudformation", endpoint_url=endpoint_url)
            s3_client = session.client("s3")

            targets = TypeNameResolver(cfn_client).resolve_type_names(target_names)
            loader = TypeSchemaLoader(cfn_client, s3_client, local_only=local_only)

        LOG.debug("Retrieving info for following target names: %s", str(targets))

        type_info = loader.load_type_info(
            targets, local_schemas=type_schemas, local_info=local_info
        )

        missing_targets = {target for target in targets if target not in type_info}

        if missing_targets:
            raise InvalidProjectError(
                f"Type info missing for the following targets: {missing_targets}"
            )

        return type_info<|MERGE_RESOLUTION|>--- conflicted
+++ resolved
@@ -478,16 +478,13 @@
                 LOG.info("File already exists, not overwriting '%s'", path)
 
     def generate(
-<<<<<<< HEAD
         self,
         endpoint_url=None,
         region_name=None,
+        local_only=False,
         target_schemas=None,
         profile_name=None,
-=======
-        self, endpoint_url=None, region_name=None, local_only=False, target_schemas=None
->>>>>>> 89b73d3c
-    ):
+    ):  # pylint: disable=too-many-arguments
         if self.artifact_type == ARTIFACT_TYPE_MODULE:
             return  # for Modules, the schema is already generated in cfn validate
 
@@ -540,14 +537,11 @@
             )
             self.overwrite(path, contents)
             self.target_info = self._load_target_info(
-<<<<<<< HEAD
-                endpoint_url, region_name, target_schemas, profile_name
-=======
                 endpoint_url,
                 region_name,
                 type_schemas=target_schemas,
                 local_only=local_only,
->>>>>>> 89b73d3c
+                profile_name=profile_name,
             )
 
         self._plugin.generate(self)
@@ -711,22 +705,14 @@
         else:
             LOG.debug("%s not found. Not writing to package.", INPUTS_FOLDER)
 
-<<<<<<< HEAD
-        target_info = (
-            self.target_info
-            if self.target_info
-            else self._load_target_info(
-                endpoint_url, region_name, profile_name=profile_name
-            )
-        )
-        zip_file.writestr(TARGET_INFO_FILENAME, json.dumps(target_info, indent=4))
-=======
         target_info = {}
         try:
             target_info = (
                 self.target_info
                 if self.target_info
-                else self._load_target_info(endpoint_url, region_name)
+                else self._load_target_info(
+                    endpoint_url, region_name, profile_name=profile_name
+                )
             )
         except RPDKBaseException as e:
             LOG.warning("Failed to load target info, attempting local...", exc_info=e)
@@ -737,7 +723,6 @@
 
         if target_info:
             zip_file.writestr(TARGET_INFO_FILENAME, json.dumps(target_info, indent=4))
->>>>>>> 89b73d3c
         for target_name, info in target_info.items():
             filename = "{}.json".format(
                 "-".join(s.lower() for s in target_name.split("::"))
@@ -1182,34 +1167,26 @@
             LOG.warning("Set default version to '%s", arn)
 
     # flake8: noqa: C901
-<<<<<<< HEAD
-    def _load_target_info(
-        self, endpoint_url, region_name, provided_schemas=None, profile_name=None
-=======
     # pylint: disable=R0914
     def _load_target_info(
-        self, endpoint_url, region_name, type_schemas=None, local_only=False
->>>>>>> 89b73d3c
-    ):
+        self,
+        endpoint_url,
+        region_name,
+        type_schemas=None,
+        local_only=False,
+        profile_name=None,
+    ):  # pylint: disable=too-many-arguments
         if self.artifact_type != ARTIFACT_TYPE_HOOK or not self.schema:
             return {}
 
         if type_schemas is None:
             type_schemas = []
 
-<<<<<<< HEAD
-        loader = TypeSchemaLoader.get_type_schema_loader(
-            endpoint_url, region_name, profile_name
-        )
-
-        provided_target_info = {}
-=======
         if os.path.isdir(self.target_schemas_path):
             for filename in os.listdir(self.target_schemas_path):
                 absolute_path = self.target_schemas_path / filename
                 if absolute_path.is_file() and absolute_path.match("*.json"):
                     type_schemas.append(str(absolute_path))
->>>>>>> 89b73d3c
 
         local_info = {}
         if os.path.isfile(self.target_info_path):
@@ -1235,7 +1212,7 @@
             )
             loader = TypeSchemaLoader(None, None, local_only=local_only)
         else:
-            session = create_sdk_session(region_name)
+            session = create_sdk_session(region_name, profile_name)
             cfn_client = session.client("cloudformation", endpoint_url=endpoint_url)
             s3_client = session.client("s3")
 
