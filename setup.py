--- conflicted
+++ resolved
@@ -50,11 +50,8 @@
         "hypothesis>=4.32",
         "colorama>=0.4.1",
         "docker>=4.3.1",
-<<<<<<< HEAD
-        "zipfile38>=0.0.2,<0.2",
-=======
+        "zipfile38>=0.0.3,<0.2",
         "ordered-set>=4.0.2",
->>>>>>> 4e7d400d
     ],
     entry_points={
         "console_scripts": ["cfn-cli = rpdk.core.cli:main", "cfn = rpdk.core.cli:main"]
