on:
  schedule:
    - cron: '0 0 * * *'
  workflow_dispatch: # Enables on-demand/manual triggering: https://docs.github.com/en/free-pro-team@latest/actions/managing-workflow-runs/manually-running-a-workflow
jobs:
  schema-updater:
    runs-on: ubuntu-latest
    steps:
      - uses: actions/checkout@v4
      - run: |
          curl https://raw.githubusercontent.com/aws-cloudformation/aws-cloudformation-resource-schema/master/src/main/resources/schema/provider.definition.schema.v1.json > src/rpdk/core/data/schema/provider.definition.schema.v1.json
<<<<<<< HEAD
          curl https://raw.githubusercontent.com/aws-cloudformation/aws-cloudformation-resource-schema/master/src/main/resources/schema/provider.configuration.definition.schema.v1.json > src/rpdk/core/data/schema/provider.configuration.definition.schema.v1.json
          curl https://raw.githubusercontent.com/aws-cloudformation/aws-cloudformation-resource-schema/master/src/main/resources/schema/base.definition.schema.v1.json > src/rpdk/core/data/schema/base.definition.schema.v1.json
          curl https://raw.githubusercontent.com/aws-cloudformation/aws-cloudformation-resource-schema/master/src/main/resources/schema/schema > src/rpdk/core/data/schema/meta-schema.json
      - uses: peter-evans/create-pull-request@v3
=======
      - uses: peter-evans/create-pull-request@v5
>>>>>>> c2e4fa54
        with:
          commit-message: |
            CloudFormation Resource Provider Definition MetaSchema update
          delete-branch: true
          title: CloudFormation Resource Provider Definition MetaSchema update
          body: |
            If tests are stuck on https://github.com/peter-evans/create-pull-request/issues/48:
            ["Manually close pull requests and immediately reopen them. This will enable `on: pull_request` workflows to run and be added as checks."](https://github.com/peter-evans/create-pull-request/blob/master/docs/concepts-guidelines.md#triggering-further-workflow-runs)<|MERGE_RESOLUTION|>--- conflicted
+++ resolved
@@ -9,14 +9,10 @@
       - uses: actions/checkout@v4
       - run: |
           curl https://raw.githubusercontent.com/aws-cloudformation/aws-cloudformation-resource-schema/master/src/main/resources/schema/provider.definition.schema.v1.json > src/rpdk/core/data/schema/provider.definition.schema.v1.json
-<<<<<<< HEAD
           curl https://raw.githubusercontent.com/aws-cloudformation/aws-cloudformation-resource-schema/master/src/main/resources/schema/provider.configuration.definition.schema.v1.json > src/rpdk/core/data/schema/provider.configuration.definition.schema.v1.json
           curl https://raw.githubusercontent.com/aws-cloudformation/aws-cloudformation-resource-schema/master/src/main/resources/schema/base.definition.schema.v1.json > src/rpdk/core/data/schema/base.definition.schema.v1.json
           curl https://raw.githubusercontent.com/aws-cloudformation/aws-cloudformation-resource-schema/master/src/main/resources/schema/schema > src/rpdk/core/data/schema/meta-schema.json
-      - uses: peter-evans/create-pull-request@v3
-=======
       - uses: peter-evans/create-pull-request@v5
->>>>>>> c2e4fa54
         with:
           commit-message: |
             CloudFormation Resource Provider Definition MetaSchema update
